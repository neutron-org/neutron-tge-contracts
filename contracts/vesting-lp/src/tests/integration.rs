use crate::msg::QueryMsg::{UnclaimedAmountAtHeight, UnclaimedTotalAmountAtHeight};
use astroport::asset::{native_asset_info, token_asset_info};
use astroport::querier::query_balance;
use astroport::vesting::{QueryMsg, VestingAccountResponse};
use astroport::{
    token::InstantiateMsg as TokenInstantiateMsg,
    vesting::{
        Cw20HookMsg, ExecuteMsg, InstantiateMsg, VestingAccount, VestingSchedule,
        VestingSchedulePoint,
    },
};
use cosmwasm_std::{coin, coins, to_binary, Addr, StdResult, Timestamp, Uint128};
use cw20::{BalanceResponse, Cw20ExecuteMsg, Cw20QueryMsg, MinterResponse};
use cw_multi_test::{App, ContractWrapper, Executor};
use cw_utils::PaymentError;
use vesting_base::error::ContractError;
use vesting_base::state::Config;

const OWNER1: &str = "owner1";
const USER1: &str = "user1";
const USER2: &str = "user2";
const TOKEN_INITIAL_AMOUNT: u128 = 1_000_000_000_000_000;
<<<<<<< HEAD
const IBC_ASTRO: &str = "ibc/ASTRO_TOKEN";
=======
const VESTING_TOKEN: &str = "vesting_token";
const BLOCK_TIME: u64 = 5;
>>>>>>> dcb86634

#[test]
fn claim() {
    let user1 = Addr::unchecked(USER1);
    let owner = Addr::unchecked(OWNER1);

    let mut app = mock_app(&owner);

    let token_code_id = store_token_code(&mut app);

<<<<<<< HEAD
    let astro_token_instance = instantiate_token(
        &mut app,
        token_code_id,
        "ASTRO",
        Some(1_000_000_000_000_000),
    );
=======
    let cw20_token_instance =
        instantiate_token(&mut app, token_code_id, "NTRN", Some(1_000_000_000_000_000));
>>>>>>> dcb86634

    let vesting_instance = instantiate_vesting(&mut app, &cw20_token_instance);

    let msg = Cw20ExecuteMsg::Send {
        contract: vesting_instance.to_string(),
        msg: to_binary(&Cw20HookMsg::RegisterVestingAccounts {
            vesting_accounts: vec![VestingAccount {
                address: user1.to_string(),
                schedules: vec![
                    VestingSchedule {
                        start_point: VestingSchedulePoint {
                            time: Timestamp::from_seconds(100).seconds(),
                            amount: Uint128::zero(),
                        },
                        end_point: Some(VestingSchedulePoint {
                            time: Timestamp::from_seconds(101).seconds(),
                            amount: Uint128::new(200),
                        }),
                    },
                    VestingSchedule {
                        start_point: VestingSchedulePoint {
                            time: Timestamp::from_seconds(100).seconds(),
                            amount: Uint128::zero(),
                        },
                        end_point: Some(VestingSchedulePoint {
                            time: Timestamp::from_seconds(110).seconds(),
                            amount: Uint128::new(100),
                        }),
                    },
                    VestingSchedule {
                        start_point: VestingSchedulePoint {
                            time: Timestamp::from_seconds(100).seconds(),
                            amount: Uint128::zero(),
                        },
                        end_point: Some(VestingSchedulePoint {
                            time: Timestamp::from_seconds(200).seconds(),
                            amount: Uint128::new(100),
                        }),
                    },
                ],
            }],
        })
        .unwrap(),
        amount: Uint128::from(300u128),
    };

    let res = app
        .execute_contract(owner.clone(), cw20_token_instance.clone(), &msg, &[])
        .unwrap_err();
    assert_eq!(res.root_cause().to_string(), "Vesting schedule amount error. The total amount should be equal to the CW20 receive amount.");

    let msg = Cw20ExecuteMsg::Send {
        contract: vesting_instance.to_string(),
        msg: to_binary(&Cw20HookMsg::RegisterVestingAccounts {
            vesting_accounts: vec![VestingAccount {
                address: user1.to_string(),
                schedules: vec![
                    VestingSchedule {
                        start_point: VestingSchedulePoint {
                            time: Timestamp::from_seconds(100).seconds(),
                            amount: Uint128::zero(),
                        },
                        end_point: Some(VestingSchedulePoint {
                            time: Timestamp::from_seconds(101).seconds(),
                            amount: Uint128::new(100),
                        }),
                    },
                    VestingSchedule {
                        start_point: VestingSchedulePoint {
                            time: Timestamp::from_seconds(100).seconds(),
                            amount: Uint128::zero(),
                        },
                        end_point: Some(VestingSchedulePoint {
                            time: Timestamp::from_seconds(110).seconds(),
                            amount: Uint128::new(100),
                        }),
                    },
                    VestingSchedule {
                        start_point: VestingSchedulePoint {
                            time: Timestamp::from_seconds(100).seconds(),
                            amount: Uint128::zero(),
                        },
                        end_point: Some(VestingSchedulePoint {
                            time: Timestamp::from_seconds(200).seconds(),
                            amount: Uint128::new(100),
                        }),
                    },
                ],
            }],
        })
        .unwrap(),
        amount: Uint128::from(300u128),
    };

    app.execute_contract(owner.clone(), cw20_token_instance.clone(), &msg, &[])
        .unwrap();

    let msg = QueryMsg::AvailableAmount {
        address: user1.to_string(),
    };

    let user1_vesting_amount: Uint128 = app
        .wrap()
        .query_wasm_smart(vesting_instance.clone(), &msg)
        .unwrap();
    assert_eq!(user1_vesting_amount.clone(), Uint128::new(300u128));

    // Check owner balance
    check_token_balance(
        &mut app,
<<<<<<< HEAD
        &astro_token_instance,
=======
        &cw20_token_instance,
>>>>>>> dcb86634
        &owner,
        TOKEN_INITIAL_AMOUNT - 300u128,
    );

    // Check vesting balance
<<<<<<< HEAD
    check_token_balance(&mut app, &astro_token_instance, &vesting_instance, 300u128);
=======
    check_token_balance(&mut app, &cw20_token_instance, &vesting_instance, 300u128);
>>>>>>> dcb86634

    let msg = ExecuteMsg::Claim {
        recipient: None,
        amount: None,
    };
    let _res = app
        .execute_contract(user1.clone(), vesting_instance.clone(), &msg, &[])
        .unwrap();

    let msg = QueryMsg::VestingAccount {
        address: user1.to_string(),
    };

    let vesting_res: VestingAccountResponse = app
        .wrap()
        .query_wasm_smart(vesting_instance.clone(), &msg)
        .unwrap();
    assert_eq!(vesting_res.info.released_amount, Uint128::from(300u128));

    // Check vesting balance
<<<<<<< HEAD
    check_token_balance(&mut app, &astro_token_instance, &vesting_instance, 0u128);

    // Check user balance
    check_token_balance(&mut app, &astro_token_instance, &user1, 300u128);
=======
    check_token_balance(&mut app, &cw20_token_instance, &vesting_instance, 0u128);

    // Check user balance
    check_token_balance(&mut app, &cw20_token_instance, &user1, 300u128);
>>>>>>> dcb86634

    // Owner balance mustn't change after claim
    check_token_balance(
        &mut app,
        &cw20_token_instance,
        &owner.clone(),
        TOKEN_INITIAL_AMOUNT - 300u128,
    );

    let msg = QueryMsg::AvailableAmount {
        address: user1.to_string(),
    };

    // Check user balance after claim
    let user1_vesting_amount: Uint128 = app
        .wrap()
        .query_wasm_smart(vesting_instance.clone(), &msg)
        .unwrap();

    assert_eq!(user1_vesting_amount.clone(), Uint128::new(0u128));
}

#[test]
fn claim_native() {
    let user1 = Addr::unchecked(USER1);
    let owner = Addr::unchecked(OWNER1);

    let mut app = mock_app(&owner);

    let token_code_id = store_token_code(&mut app);

    let random_token_instance =
        instantiate_token(&mut app, token_code_id, "RND", Some(1_000_000_000));

    mint_tokens(&mut app, &random_token_instance, &owner, 1_000_000_000);

    let vesting_instance = instantiate_vesting_remote_chain(&mut app);

    let msg = Cw20ExecuteMsg::Send {
        contract: vesting_instance.to_string(),
        msg: to_binary(&Cw20HookMsg::RegisterVestingAccounts {
            vesting_accounts: vec![VestingAccount {
                address: user1.to_string(),
                schedules: vec![VestingSchedule {
                    start_point: VestingSchedulePoint {
                        time: Timestamp::from_seconds(100).seconds(),
                        amount: Uint128::zero(),
                    },
                    end_point: Some(VestingSchedulePoint {
                        time: Timestamp::from_seconds(101).seconds(),
                        amount: Uint128::new(200),
                    }),
                }],
            }],
        })
        .unwrap(),
        amount: Uint128::from(300u128),
    };

    let err = app
        .execute_contract(owner.clone(), random_token_instance.clone(), &msg, &[])
        .unwrap_err();
    assert_eq!(ContractError::Unauthorized {}, err.downcast().unwrap());

    let msg = ExecuteMsg::RegisterVestingAccounts {
        vesting_accounts: vec![VestingAccount {
            address: user1.to_string(),
            schedules: vec![
                VestingSchedule {
                    start_point: VestingSchedulePoint {
                        time: Timestamp::from_seconds(100).seconds(),
                        amount: Uint128::zero(),
                    },
                    end_point: Some(VestingSchedulePoint {
                        time: Timestamp::from_seconds(101).seconds(),
                        amount: Uint128::new(100),
                    }),
                },
                VestingSchedule {
                    start_point: VestingSchedulePoint {
                        time: Timestamp::from_seconds(100).seconds(),
                        amount: Uint128::zero(),
                    },
                    end_point: Some(VestingSchedulePoint {
                        time: Timestamp::from_seconds(110).seconds(),
                        amount: Uint128::new(100),
                    }),
                },
                VestingSchedule {
                    start_point: VestingSchedulePoint {
                        time: Timestamp::from_seconds(100).seconds(),
                        amount: Uint128::zero(),
                    },
                    end_point: Some(VestingSchedulePoint {
                        time: Timestamp::from_seconds(200).seconds(),
                        amount: Uint128::new(100),
                    }),
                },
            ],
        }],
    };

    app.execute_contract(
        owner.clone(),
        vesting_instance.clone(),
        &msg,
        &coins(300, VESTING_TOKEN),
    )
    .unwrap();

    let msg = QueryMsg::AvailableAmount {
        address: user1.to_string(),
    };

    let user1_vesting_amount: Uint128 = app
        .wrap()
        .query_wasm_smart(vesting_instance.clone(), &msg)
        .unwrap();
    assert_eq!(user1_vesting_amount.clone(), Uint128::new(300u128));

    // Check owner balance
    let bal = query_balance(&app.wrap(), &owner, VESTING_TOKEN)
        .unwrap()
        .u128();
    assert_eq!(bal, TOKEN_INITIAL_AMOUNT - 300u128);

    // Check vesting balance
    let bal = query_balance(&app.wrap(), &vesting_instance, VESTING_TOKEN)
        .unwrap()
        .u128();
    assert_eq!(bal, 300u128);

    let msg = ExecuteMsg::Claim {
        recipient: None,
        amount: None,
    };
    app.execute_contract(user1.clone(), vesting_instance.clone(), &msg, &[])
        .unwrap();

    let vesting_res: VestingAccountResponse = app
        .wrap()
        .query_wasm_smart(
            vesting_instance.clone(),
            &QueryMsg::VestingAccount {
                address: user1.to_string(),
            },
        )
        .unwrap();
    assert_eq!(vesting_res.info.released_amount, Uint128::from(300u128));

    // Check vesting balance
    let bal = query_balance(&app.wrap(), &vesting_instance, VESTING_TOKEN)
        .unwrap()
        .u128();
    assert_eq!(bal, 0);

    // Check user balance
    let bal = query_balance(&app.wrap(), &user1, VESTING_TOKEN)
        .unwrap()
        .u128();
    assert_eq!(bal, 300);

    // Owner balance mustn't change after claim
    let bal = query_balance(&app.wrap(), &owner, VESTING_TOKEN)
        .unwrap()
        .u128();
    assert_eq!(bal, TOKEN_INITIAL_AMOUNT - 300u128);

    let msg = QueryMsg::AvailableAmount {
        address: user1.to_string(),
    };

    // Check user balance after claim
    let user1_vesting_amount: Uint128 =
        app.wrap().query_wasm_smart(vesting_instance, &msg).unwrap();

    assert_eq!(user1_vesting_amount.clone(), Uint128::new(0u128));
}

#[test]
fn register_vesting_accounts() {
    let user1 = Addr::unchecked(USER1);
    let user2 = Addr::unchecked(USER2);
    let owner = Addr::unchecked(OWNER1);

    let mut app = mock_app(&owner);

    let token_code_id = store_token_code(&mut app);

<<<<<<< HEAD
    let astro_token_instance = instantiate_token(
        &mut app,
        token_code_id,
        "ASTRO",
        Some(1_000_000_000_000_000),
    );
=======
    let cw20_token_instance =
        instantiate_token(&mut app, token_code_id, "NTRN", Some(1_000_000_000_000_000));
>>>>>>> dcb86634

    let noname_token_instance = instantiate_token(
        &mut app,
        token_code_id,
        "NONAME",
        Some(1_000_000_000_000_000),
    );

    mint_tokens(
        &mut app,
        &noname_token_instance,
        &owner,
        TOKEN_INITIAL_AMOUNT,
    );

    let vesting_instance = instantiate_vesting(&mut app, &cw20_token_instance);

    let msg = Cw20ExecuteMsg::Send {
        contract: vesting_instance.to_string(),
        msg: to_binary(&Cw20HookMsg::RegisterVestingAccounts {
            vesting_accounts: vec![VestingAccount {
                address: user1.to_string(),
                schedules: vec![VestingSchedule {
                    start_point: VestingSchedulePoint {
                        time: Timestamp::from_seconds(150).seconds(),
                        amount: Uint128::zero(),
                    },
                    end_point: Some(VestingSchedulePoint {
                        time: Timestamp::from_seconds(100).seconds(),
                        amount: Uint128::new(100),
                    }),
                }],
            }],
        })
        .unwrap(),
        amount: Uint128::from(100u128),
    };

    let res = app
        .execute_contract(owner.clone(), cw20_token_instance.clone(), &msg, &[])
        .unwrap_err();
    assert_eq!(res.root_cause().to_string(), "Vesting schedule error on addr: user1. Should satisfy: (start < end and at_start < total) or (start = end and at_start = total)");

    let msg = Cw20ExecuteMsg::Send {
        contract: vesting_instance.to_string(),
        msg: to_binary(&Cw20HookMsg::RegisterVestingAccounts {
            vesting_accounts: vec![VestingAccount {
                address: user1.to_string(),
                schedules: vec![VestingSchedule {
                    start_point: VestingSchedulePoint {
                        time: Timestamp::from_seconds(100).seconds(),
                        amount: Uint128::zero(),
                    },
                    end_point: Some(VestingSchedulePoint {
                        time: Timestamp::from_seconds(150).seconds(),
                        amount: Uint128::new(100),
                    }),
                }],
            }],
        })
        .unwrap(),
        amount: Uint128::from(100u128),
    };

    let res = app
        .execute_contract(
            user1.clone(),
            cw20_token_instance.clone(),
            &msg.clone(),
            &[],
        )
        .unwrap_err();
    assert_eq!(res.root_cause().to_string(), "Cannot Sub with 0 and 100");

    let res = app
        .execute_contract(owner.clone(), noname_token_instance.clone(), &msg, &[])
        .unwrap_err();
    assert_eq!(res.root_cause().to_string(), "Unauthorized");

    // Checking that execute endpoint with native coin is unreachable if the asset is a cw20 token
    let native_msg = ExecuteMsg::RegisterVestingAccounts {
        vesting_accounts: vec![VestingAccount {
            address: user1.to_string(),
            schedules: vec![VestingSchedule {
                start_point: VestingSchedulePoint {
                    time: Timestamp::from_seconds(100).seconds(),
                    amount: Uint128::zero(),
                },
                end_point: Some(VestingSchedulePoint {
                    time: Timestamp::from_seconds(150).seconds(),
                    amount: Uint128::new(100),
                }),
            }],
        }],
    };

    let err = app
        .execute_contract(
            owner.clone(),
            vesting_instance.clone(),
            &native_msg,
            &coins(100u128, "random_coin"),
        )
        .unwrap_err();
    assert_eq!(ContractError::Unauthorized {}, err.downcast().unwrap());

    let _res = app
        .execute_contract(owner.clone(), cw20_token_instance.clone(), &msg, &[])
        .unwrap();

    let msg = QueryMsg::AvailableAmount {
        address: user1.to_string(),
    };

    let user1_vesting_amount: Uint128 = app
        .wrap()
        .query_wasm_smart(vesting_instance.clone(), &msg)
        .unwrap();

    assert_eq!(user1_vesting_amount.clone(), Uint128::new(100u128));
    check_token_balance(
        &mut app,
        &cw20_token_instance,
        &owner.clone(),
        TOKEN_INITIAL_AMOUNT - 100u128,
    );
<<<<<<< HEAD
    check_token_balance(&mut app, &astro_token_instance, &vesting_instance, 100u128);
=======
    check_token_balance(&mut app, &cw20_token_instance, &vesting_instance, 100u128);
>>>>>>> dcb86634

    // Let's check user1's final vesting amount after add schedule for a new one
    let msg = Cw20ExecuteMsg::Send {
        contract: vesting_instance.to_string(),
        msg: to_binary(&Cw20HookMsg::RegisterVestingAccounts {
            vesting_accounts: vec![VestingAccount {
                address: user2.to_string(),
                schedules: vec![VestingSchedule {
                    start_point: VestingSchedulePoint {
                        time: Timestamp::from_seconds(100).seconds(),
                        amount: Uint128::zero(),
                    },
                    end_point: Some(VestingSchedulePoint {
                        time: Timestamp::from_seconds(150).seconds(),
                        amount: Uint128::new(200),
                    }),
                }],
            }],
        })
        .unwrap(),
        amount: Uint128::from(200u128),
    };

    let _res = app
        .execute_contract(owner.clone(), cw20_token_instance.clone(), &msg, &[])
        .unwrap();

    let msg = QueryMsg::AvailableAmount {
        address: user2.to_string(),
    };

    let user2_vesting_amount: Uint128 = app
        .wrap()
        .query_wasm_smart(vesting_instance.clone(), &msg)
        .unwrap();

    check_token_balance(
        &mut app,
        &cw20_token_instance,
        &owner.clone(),
        TOKEN_INITIAL_AMOUNT - 300u128,
    );
<<<<<<< HEAD
    check_token_balance(&mut app, &astro_token_instance, &vesting_instance, 300u128);
=======
    check_token_balance(&mut app, &cw20_token_instance, &vesting_instance, 300u128);
>>>>>>> dcb86634
    // A new schedule has been added successfully and an old one hasn't changed.
    // The new schedule doesn't have the same value as the old one.
    assert_eq!(user2_vesting_amount, Uint128::new(200u128));
    assert_eq!(user1_vesting_amount, Uint128::from(100u128));

    // Add one more vesting schedule; final amount to vest must increase
    let msg = Cw20ExecuteMsg::Send {
        contract: vesting_instance.to_string(),
        msg: to_binary(&Cw20HookMsg::RegisterVestingAccounts {
            vesting_accounts: vec![VestingAccount {
                address: user1.to_string(),
                schedules: vec![VestingSchedule {
                    start_point: VestingSchedulePoint {
                        time: Timestamp::from_seconds(100).seconds(),
                        amount: Uint128::zero(),
                    },
                    end_point: Some(VestingSchedulePoint {
                        time: Timestamp::from_seconds(200).seconds(),
                        amount: Uint128::new(10),
                    }),
                }],
            }],
        })
        .unwrap(),
        amount: Uint128::from(10u128),
    };

    let _res = app
        .execute_contract(owner.clone(), cw20_token_instance.clone(), &msg, &[])
        .unwrap();

    let msg = QueryMsg::AvailableAmount {
        address: user1.to_string(),
    };

    let vesting_res: Uint128 = app
        .wrap()
        .query_wasm_smart(vesting_instance.clone(), &msg)
        .unwrap();

    assert_eq!(vesting_res, Uint128::new(110u128));
    check_token_balance(
        &mut app,
        &cw20_token_instance,
        &owner.clone(),
        TOKEN_INITIAL_AMOUNT - 310u128,
    );
<<<<<<< HEAD
    check_token_balance(&mut app, &astro_token_instance, &vesting_instance, 310u128);
=======
    check_token_balance(&mut app, &cw20_token_instance, &vesting_instance, 310u128);
>>>>>>> dcb86634

    let msg = ExecuteMsg::Claim {
        recipient: None,
        amount: None,
    };
    let _res = app
        .execute_contract(user1.clone(), vesting_instance.clone(), &msg, &[])
        .unwrap();

    let msg = QueryMsg::VestingAccount {
        address: user1.to_string(),
    };

    let vesting_res: VestingAccountResponse = app
        .wrap()
        .query_wasm_smart(vesting_instance.clone(), &msg)
        .unwrap();
    assert_eq!(vesting_res.info.released_amount, Uint128::from(110u128));
<<<<<<< HEAD
    check_token_balance(&mut app, &astro_token_instance, &vesting_instance, 200u128);
    check_token_balance(&mut app, &astro_token_instance, &user1, 110u128);
=======
    check_token_balance(&mut app, &cw20_token_instance, &vesting_instance, 200u128);
    check_token_balance(&mut app, &cw20_token_instance, &user1, 110u128);
>>>>>>> dcb86634

    // Owner balance mustn't change after claim
    check_token_balance(
        &mut app,
        &cw20_token_instance,
        &owner.clone(),
        TOKEN_INITIAL_AMOUNT - 310u128,
    );
}

#[test]
fn register_vesting_accounts_native() {
    let user1 = Addr::unchecked(USER1);
    let user2 = Addr::unchecked(USER2);
    let owner = Addr::unchecked(OWNER1);

    let mut app = mock_app(&owner);

    let token_code_id = store_token_code(&mut app);

    let random_token_instance =
        instantiate_token(&mut app, token_code_id, "RND", Some(1_000_000_000_000_000));

    mint_tokens(
        &mut app,
        &random_token_instance,
        &owner,
        TOKEN_INITIAL_AMOUNT,
    );

    let vesting_instance = instantiate_vesting_remote_chain(&mut app);

    let msg = Cw20ExecuteMsg::Send {
        contract: vesting_instance.to_string(),
        msg: to_binary(&Cw20HookMsg::RegisterVestingAccounts {
            vesting_accounts: vec![VestingAccount {
                address: user1.to_string(),
                schedules: vec![VestingSchedule {
                    start_point: VestingSchedulePoint {
                        time: Timestamp::from_seconds(100).seconds(),
                        amount: Uint128::zero(),
                    },
                    end_point: Some(VestingSchedulePoint {
                        time: Timestamp::from_seconds(150).seconds(),
                        amount: Uint128::new(100),
                    }),
                }],
            }],
        })
        .unwrap(),
        amount: Uint128::from(100u128),
    };

    let err = app
        .execute_contract(owner.clone(), random_token_instance.clone(), &msg, &[])
        .unwrap_err();
    assert_eq!(ContractError::Unauthorized {}, err.downcast().unwrap());

    // Checking that execute endpoint with random native coin is unreachable
    let native_msg = ExecuteMsg::RegisterVestingAccounts {
        vesting_accounts: vec![VestingAccount {
            address: user1.to_string(),
            schedules: vec![VestingSchedule {
                start_point: VestingSchedulePoint {
                    time: Timestamp::from_seconds(100).seconds(),
                    amount: Uint128::zero(),
                },
                end_point: Some(VestingSchedulePoint {
                    time: Timestamp::from_seconds(150).seconds(),
                    amount: Uint128::new(100),
                }),
            }],
        }],
    };

    let err = app
        .execute_contract(
            owner.clone(),
            vesting_instance.clone(),
            &native_msg,
            &coins(100u128, "random_coin"),
        )
        .unwrap_err();
    assert_eq!(
        ContractError::PaymentError(PaymentError::MissingDenom("vesting_token".to_string())),
        err.downcast().unwrap()
    );

    app.execute_contract(
        owner.clone(),
        vesting_instance.clone(),
        &native_msg,
        &coins(100u128, VESTING_TOKEN),
    )
    .unwrap();

    let msg = QueryMsg::AvailableAmount {
        address: user1.to_string(),
    };

    let user1_vesting_amount: Uint128 = app
        .wrap()
        .query_wasm_smart(&vesting_instance, &msg)
        .unwrap();
    assert_eq!(user1_vesting_amount.u128(), 100u128);

    let bal = query_balance(&app.wrap(), &owner, VESTING_TOKEN)
        .unwrap()
        .u128();
    assert_eq!(bal, TOKEN_INITIAL_AMOUNT - 100u128);

    let bal = query_balance(&app.wrap(), &vesting_instance, VESTING_TOKEN)
        .unwrap()
        .u128();
    assert_eq!(bal, 100);

    // Let's check user1's final vesting amount after add schedule for a new one
    let msg = ExecuteMsg::RegisterVestingAccounts {
        vesting_accounts: vec![VestingAccount {
            address: user2.to_string(),
            schedules: vec![VestingSchedule {
                start_point: VestingSchedulePoint {
                    time: Timestamp::from_seconds(100).seconds(),
                    amount: Uint128::zero(),
                },
                end_point: Some(VestingSchedulePoint {
                    time: Timestamp::from_seconds(150).seconds(),
                    amount: Uint128::new(200),
                }),
            }],
        }],
    };

    app.execute_contract(
        owner.clone(),
        vesting_instance.clone(),
        &msg,
        &coins(200, VESTING_TOKEN),
    )
    .unwrap();

    let msg = QueryMsg::AvailableAmount {
        address: user2.to_string(),
    };

    let user2_vesting_amount: Uint128 = app
        .wrap()
        .query_wasm_smart(vesting_instance.clone(), &msg)
        .unwrap();

    let bal = query_balance(&app.wrap(), &owner, VESTING_TOKEN)
        .unwrap()
        .u128();
    assert_eq!(bal, TOKEN_INITIAL_AMOUNT - 300u128);
    let bal = query_balance(&app.wrap(), &vesting_instance, VESTING_TOKEN)
        .unwrap()
        .u128();
    assert_eq!(bal, 300u128);

    // A new schedule has been added successfully and an old one hasn't changed.
    // The new schedule doesn't have the same value as the old one.
    assert_eq!(user2_vesting_amount, Uint128::new(200u128));
    assert_eq!(user1_vesting_amount, Uint128::from(100u128));

    // Add one more vesting schedule; final amount to vest must increase
    let msg = ExecuteMsg::RegisterVestingAccounts {
        vesting_accounts: vec![VestingAccount {
            address: user1.to_string(),
            schedules: vec![VestingSchedule {
                start_point: VestingSchedulePoint {
                    time: Timestamp::from_seconds(100).seconds(),
                    amount: Uint128::zero(),
                },
                end_point: Some(VestingSchedulePoint {
                    time: Timestamp::from_seconds(200).seconds(),
                    amount: Uint128::new(10),
                }),
            }],
        }],
    };

    app.execute_contract(
        owner.clone(),
        vesting_instance.clone(),
        &msg,
        &coins(10, VESTING_TOKEN),
    )
    .unwrap();

    let msg = QueryMsg::AvailableAmount {
        address: user1.to_string(),
    };

    let vesting_res: Uint128 = app
        .wrap()
        .query_wasm_smart(vesting_instance.clone(), &msg)
        .unwrap();
    assert_eq!(vesting_res, Uint128::new(110u128));

    let bal = query_balance(&app.wrap(), &owner, VESTING_TOKEN)
        .unwrap()
        .u128();
    assert_eq!(bal, TOKEN_INITIAL_AMOUNT - 310u128);
    let bal = query_balance(&app.wrap(), &vesting_instance, VESTING_TOKEN)
        .unwrap()
        .u128();
    assert_eq!(bal, 310u128);

    let msg = ExecuteMsg::Claim {
        recipient: None,
        amount: None,
    };
    let _res = app
        .execute_contract(user1.clone(), vesting_instance.clone(), &msg, &[])
        .unwrap();

    let msg = QueryMsg::VestingAccount {
        address: user1.to_string(),
    };

    let vesting_res: VestingAccountResponse = app
        .wrap()
        .query_wasm_smart(vesting_instance.clone(), &msg)
        .unwrap();
    assert_eq!(vesting_res.info.released_amount, Uint128::from(110u128));

    let bal = query_balance(&app.wrap(), &vesting_instance, VESTING_TOKEN)
        .unwrap()
        .u128();
    assert_eq!(bal, 200);
    let bal = query_balance(&app.wrap(), &user1, VESTING_TOKEN)
        .unwrap()
        .u128();
    assert_eq!(bal, 110u128);

    let bal = query_balance(&app.wrap(), &owner, VESTING_TOKEN)
        .unwrap()
        .u128();
    assert_eq!(bal, TOKEN_INITIAL_AMOUNT - 310u128);
}

#[test]
fn query_at_height() {
    let user1 = Addr::unchecked(USER1);
    let user2 = Addr::unchecked(USER2);
    let owner = Addr::unchecked(OWNER1);

    let mut app = mock_app(&owner);
    let start_block_height = app.block_info().height;

    let vesting_instance = instantiate_vesting_remote_chain(&mut app);

    let native_msg = ExecuteMsg::RegisterVestingAccounts {
        vesting_accounts: vec![
            VestingAccount {
                address: user1.to_string(),
                schedules: vec![
                    VestingSchedule {
                        start_point: VestingSchedulePoint {
                            time: app.block_info().time.seconds(),
                            amount: Uint128::zero(),
                        },
                        end_point: Some(VestingSchedulePoint {
                            time: app
                                .block_info()
                                .time
                                .plus_seconds(100 * BLOCK_TIME)
                                .seconds(),
                            amount: Uint128::new(50),
                        }),
                    },
                    VestingSchedule {
                        start_point: VestingSchedulePoint {
                            time: app.block_info().time.seconds(),
                            amount: Uint128::zero(),
                        },
                        end_point: Some(VestingSchedulePoint {
                            time: app
                                .block_info()
                                .time
                                .plus_seconds(100 * BLOCK_TIME)
                                .seconds(),
                            amount: Uint128::new(150),
                        }),
                    },
                ],
            },
            VestingAccount {
                address: user2.to_string(),
                schedules: vec![VestingSchedule {
                    start_point: VestingSchedulePoint {
                        time: app.block_info().time.seconds(),
                        amount: Uint128::zero(),
                    },
                    end_point: Some(VestingSchedulePoint {
                        time: app
                            .block_info()
                            .time
                            .plus_seconds(100 * BLOCK_TIME)
                            .seconds(),
                        amount: Uint128::new(1000),
                    }),
                }],
            },
        ],
    };

    app.execute_contract(
        owner,
        vesting_instance.clone(),
        &native_msg,
        &coins(1200, VESTING_TOKEN),
    )
    .unwrap();

    let query = QueryMsg::AvailableAmount {
        address: user1.to_string(),
    };

    for _ in 1..=10 {
        let vesting_res: Uint128 = app
            .wrap()
            .query_wasm_smart(vesting_instance.clone(), &query)
            .unwrap();
        assert_eq!(vesting_res, Uint128::new(0u128));

        app.update_block(|b| {
            b.height += 10;
            b.time = b.time.plus_seconds(10 * BLOCK_TIME)
        });

        let vesting_res: Uint128 = app
            .wrap()
            .query_wasm_smart(vesting_instance.clone(), &query)
            .unwrap();
        assert_eq!(vesting_res, Uint128::new(20u128));

        let msg = ExecuteMsg::Claim {
            recipient: None,
            amount: None,
        };
        let _res = app
            .execute_contract(user1.clone(), vesting_instance.clone(), &msg, &[])
            .unwrap();

        let vesting_res: Uint128 = app
            .wrap()
            .query_wasm_smart(vesting_instance.clone(), &query)
            .unwrap();
        assert_eq!(vesting_res, Uint128::new(0u128));
    }
    app.update_block(|b| {
        b.height += 100;
        b.time = b.time.plus_seconds(100 * BLOCK_TIME)
    });
    let vesting_res: Uint128 = app
        .wrap()
        .query_wasm_smart(vesting_instance.clone(), &query)
        .unwrap();
    assert_eq!(vesting_res, Uint128::new(0u128));

    let query_user_unclamed = UnclaimedAmountAtHeight {
        address: user1.to_string(),
        height: start_block_height - 1,
    };
    let vesting_res: Uint128 = app
        .wrap()
        .query_wasm_smart(vesting_instance.clone(), &query_user_unclamed)
        .unwrap();
    assert_eq!(vesting_res, Uint128::new(0u128));

    let query_total_unclamed = UnclaimedTotalAmountAtHeight {
        height: start_block_height - 1,
    };
    let vesting_res: Uint128 = app
        .wrap()
        .query_wasm_smart(vesting_instance.clone(), &query_total_unclamed)
        .unwrap();
    assert_eq!(vesting_res, Uint128::new(0u128));
    let max_unclaimed_user1: u128 = 200;
    let max_unclaimed_total: u128 = 1200;
    for i in 0..=10 {
        let query = UnclaimedAmountAtHeight {
            address: user1.to_string(),
            height: start_block_height + 1 + i * 10,
        };
        let vesting_res: Uint128 = app
            .wrap()
            .query_wasm_smart(vesting_instance.clone(), &query)
            .unwrap();
        assert_eq!(
            vesting_res,
            Uint128::new(max_unclaimed_user1 - (i as u128) * 20)
        );

        let query_total_unclamed = UnclaimedTotalAmountAtHeight {
            height: start_block_height + 1 + i * 10,
        };
        let vesting_res: Uint128 = app
            .wrap()
            .query_wasm_smart(vesting_instance.clone(), &query_total_unclamed)
            .unwrap();
        assert_eq!(
            vesting_res,
            Uint128::new(max_unclaimed_total - (i as u128) * 20)
        );
    }
}

fn mock_app(owner: &Addr) -> App {
    App::new(|app, _, storage| {
        app.bank
            .init_balance(
                storage,
                owner,
                vec![
<<<<<<< HEAD
                    coin(TOKEN_INITIAL_AMOUNT, IBC_ASTRO),
=======
                    coin(TOKEN_INITIAL_AMOUNT, VESTING_TOKEN),
>>>>>>> dcb86634
                    coin(10_000_000_000u128, "random_coin"),
                ],
            )
            .unwrap()
    })
}

fn store_token_code(app: &mut App) -> u64 {
    let cw20_token_contract = Box::new(ContractWrapper::new_with_empty(
        astroport_token::contract::execute,
        astroport_token::contract::instantiate,
        astroport_token::contract::query,
    ));

    app.store_code(cw20_token_contract)
}

fn instantiate_token(app: &mut App, token_code_id: u64, name: &str, cap: Option<u128>) -> Addr {
    let name = String::from(name);

    let msg = TokenInstantiateMsg {
        name: name.clone(),
        symbol: name.clone(),
        decimals: 6,
        initial_balances: vec![],
        mint: Some(MinterResponse {
            minter: String::from(OWNER1),
            cap: cap.map(Uint128::from),
        }),
        marketing: None,
    };

    app.instantiate_contract(
        token_code_id,
        Addr::unchecked(OWNER1),
        &msg,
        &[],
        name,
        None,
    )
    .unwrap()
}

<<<<<<< HEAD
fn instantiate_vesting(app: &mut App, astro_token_instance: &Addr) -> Addr {
=======
fn instantiate_vesting(app: &mut App, cw20_token_instance: &Addr) -> Addr {
>>>>>>> dcb86634
    let vesting_contract = Box::new(ContractWrapper::new_with_empty(
        crate::contract::execute,
        crate::contract::instantiate,
        crate::contract::query,
    ));
    let owner = Addr::unchecked(OWNER1);
    let vesting_code_id = app.store_code(vesting_contract);

    let init_msg = InstantiateMsg {
        owner: OWNER1.to_string(),
        vesting_token: token_asset_info(cw20_token_instance.clone()),
    };

    let vesting_instance = app
        .instantiate_contract(
            vesting_code_id,
            owner.clone(),
            &init_msg,
            &[],
            "Vesting",
            None,
        )
        .unwrap();

    let res: Config = app
        .wrap()
        .query_wasm_smart(vesting_instance.clone(), &QueryMsg::Config {})
        .unwrap();
    assert_eq!(
        cw20_token_instance.to_string(),
        res.vesting_token.to_string()
    );

<<<<<<< HEAD
    mint_tokens(app, astro_token_instance, &owner, TOKEN_INITIAL_AMOUNT);

    check_token_balance(app, astro_token_instance, &owner, TOKEN_INITIAL_AMOUNT);
=======
    mint_tokens(app, cw20_token_instance, &owner, TOKEN_INITIAL_AMOUNT);

    check_token_balance(app, cw20_token_instance, &owner, TOKEN_INITIAL_AMOUNT);
>>>>>>> dcb86634

    vesting_instance
}

fn instantiate_vesting_remote_chain(app: &mut App) -> Addr {
    let vesting_contract = Box::new(ContractWrapper::new_with_empty(
        crate::contract::execute,
        crate::contract::instantiate,
        crate::contract::query,
    ));
    let owner = Addr::unchecked(OWNER1);
    let vesting_code_id = app.store_code(vesting_contract);

    let init_msg = InstantiateMsg {
        owner: OWNER1.to_string(),
        vesting_token: native_asset_info(VESTING_TOKEN.to_string()),
    };

    app.instantiate_contract(vesting_code_id, owner, &init_msg, &[], "Vesting", None)
        .unwrap()
}

fn mint_tokens(app: &mut App, token: &Addr, recipient: &Addr, amount: u128) {
    let msg = Cw20ExecuteMsg::Mint {
        recipient: recipient.to_string(),
        amount: Uint128::from(amount),
    };

    app.execute_contract(Addr::unchecked(OWNER1), token.to_owned(), &msg, &[])
        .unwrap();
}

fn check_token_balance(app: &mut App, token: &Addr, address: &Addr, expected: u128) {
    let msg = Cw20QueryMsg::Balance {
        address: address.to_string(),
    };
    let res: StdResult<BalanceResponse> = app.wrap().query_wasm_smart(token, &msg);
    assert_eq!(res.unwrap().balance, Uint128::from(expected));
}<|MERGE_RESOLUTION|>--- conflicted
+++ resolved
@@ -20,12 +20,8 @@
 const USER1: &str = "user1";
 const USER2: &str = "user2";
 const TOKEN_INITIAL_AMOUNT: u128 = 1_000_000_000_000_000;
-<<<<<<< HEAD
-const IBC_ASTRO: &str = "ibc/ASTRO_TOKEN";
-=======
 const VESTING_TOKEN: &str = "vesting_token";
 const BLOCK_TIME: u64 = 5;
->>>>>>> dcb86634
 
 #[test]
 fn claim() {
@@ -36,17 +32,8 @@
 
     let token_code_id = store_token_code(&mut app);
 
-<<<<<<< HEAD
-    let astro_token_instance = instantiate_token(
-        &mut app,
-        token_code_id,
-        "ASTRO",
-        Some(1_000_000_000_000_000),
-    );
-=======
     let cw20_token_instance =
         instantiate_token(&mut app, token_code_id, "NTRN", Some(1_000_000_000_000_000));
->>>>>>> dcb86634
 
     let vesting_instance = instantiate_vesting(&mut app, &cw20_token_instance);
 
@@ -157,21 +144,13 @@
     // Check owner balance
     check_token_balance(
         &mut app,
-<<<<<<< HEAD
-        &astro_token_instance,
-=======
         &cw20_token_instance,
->>>>>>> dcb86634
         &owner,
         TOKEN_INITIAL_AMOUNT - 300u128,
     );
 
     // Check vesting balance
-<<<<<<< HEAD
-    check_token_balance(&mut app, &astro_token_instance, &vesting_instance, 300u128);
-=======
     check_token_balance(&mut app, &cw20_token_instance, &vesting_instance, 300u128);
->>>>>>> dcb86634
 
     let msg = ExecuteMsg::Claim {
         recipient: None,
@@ -192,17 +171,10 @@
     assert_eq!(vesting_res.info.released_amount, Uint128::from(300u128));
 
     // Check vesting balance
-<<<<<<< HEAD
-    check_token_balance(&mut app, &astro_token_instance, &vesting_instance, 0u128);
-
-    // Check user balance
-    check_token_balance(&mut app, &astro_token_instance, &user1, 300u128);
-=======
     check_token_balance(&mut app, &cw20_token_instance, &vesting_instance, 0u128);
 
     // Check user balance
     check_token_balance(&mut app, &cw20_token_instance, &user1, 300u128);
->>>>>>> dcb86634
 
     // Owner balance mustn't change after claim
     check_token_balance(
@@ -392,17 +364,8 @@
 
     let token_code_id = store_token_code(&mut app);
 
-<<<<<<< HEAD
-    let astro_token_instance = instantiate_token(
-        &mut app,
-        token_code_id,
-        "ASTRO",
-        Some(1_000_000_000_000_000),
-    );
-=======
     let cw20_token_instance =
         instantiate_token(&mut app, token_code_id, "NTRN", Some(1_000_000_000_000_000));
->>>>>>> dcb86634
 
     let noname_token_instance = instantiate_token(
         &mut app,
@@ -529,11 +492,7 @@
         &owner.clone(),
         TOKEN_INITIAL_AMOUNT - 100u128,
     );
-<<<<<<< HEAD
-    check_token_balance(&mut app, &astro_token_instance, &vesting_instance, 100u128);
-=======
     check_token_balance(&mut app, &cw20_token_instance, &vesting_instance, 100u128);
->>>>>>> dcb86634
 
     // Let's check user1's final vesting amount after add schedule for a new one
     let msg = Cw20ExecuteMsg::Send {
@@ -576,11 +535,7 @@
         &owner.clone(),
         TOKEN_INITIAL_AMOUNT - 300u128,
     );
-<<<<<<< HEAD
-    check_token_balance(&mut app, &astro_token_instance, &vesting_instance, 300u128);
-=======
     check_token_balance(&mut app, &cw20_token_instance, &vesting_instance, 300u128);
->>>>>>> dcb86634
     // A new schedule has been added successfully and an old one hasn't changed.
     // The new schedule doesn't have the same value as the old one.
     assert_eq!(user2_vesting_amount, Uint128::new(200u128));
@@ -628,11 +583,7 @@
         &owner.clone(),
         TOKEN_INITIAL_AMOUNT - 310u128,
     );
-<<<<<<< HEAD
-    check_token_balance(&mut app, &astro_token_instance, &vesting_instance, 310u128);
-=======
     check_token_balance(&mut app, &cw20_token_instance, &vesting_instance, 310u128);
->>>>>>> dcb86634
 
     let msg = ExecuteMsg::Claim {
         recipient: None,
@@ -651,13 +602,8 @@
         .query_wasm_smart(vesting_instance.clone(), &msg)
         .unwrap();
     assert_eq!(vesting_res.info.released_amount, Uint128::from(110u128));
-<<<<<<< HEAD
-    check_token_balance(&mut app, &astro_token_instance, &vesting_instance, 200u128);
-    check_token_balance(&mut app, &astro_token_instance, &user1, 110u128);
-=======
     check_token_balance(&mut app, &cw20_token_instance, &vesting_instance, 200u128);
     check_token_balance(&mut app, &cw20_token_instance, &user1, 110u128);
->>>>>>> dcb86634
 
     // Owner balance mustn't change after claim
     check_token_balance(
@@ -1074,11 +1020,7 @@
                 storage,
                 owner,
                 vec![
-<<<<<<< HEAD
-                    coin(TOKEN_INITIAL_AMOUNT, IBC_ASTRO),
-=======
                     coin(TOKEN_INITIAL_AMOUNT, VESTING_TOKEN),
->>>>>>> dcb86634
                     coin(10_000_000_000u128, "random_coin"),
                 ],
             )
@@ -1122,11 +1064,7 @@
     .unwrap()
 }
 
-<<<<<<< HEAD
-fn instantiate_vesting(app: &mut App, astro_token_instance: &Addr) -> Addr {
-=======
 fn instantiate_vesting(app: &mut App, cw20_token_instance: &Addr) -> Addr {
->>>>>>> dcb86634
     let vesting_contract = Box::new(ContractWrapper::new_with_empty(
         crate::contract::execute,
         crate::contract::instantiate,
@@ -1160,15 +1098,9 @@
         res.vesting_token.to_string()
     );
 
-<<<<<<< HEAD
-    mint_tokens(app, astro_token_instance, &owner, TOKEN_INITIAL_AMOUNT);
-
-    check_token_balance(app, astro_token_instance, &owner, TOKEN_INITIAL_AMOUNT);
-=======
     mint_tokens(app, cw20_token_instance, &owner, TOKEN_INITIAL_AMOUNT);
 
     check_token_balance(app, cw20_token_instance, &owner, TOKEN_INITIAL_AMOUNT);
->>>>>>> dcb86634
 
     vesting_instance
 }
