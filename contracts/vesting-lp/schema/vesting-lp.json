--- conflicted
+++ resolved
@@ -34,7 +34,7 @@
   "execute": {
     "$schema": "http://json-schema.org/draft-07/schema#",
     "title": "ExecuteMsg",
-    "description": "This structure describes the execute messages available in a vesting contract.",
+    "description": "This structure describes the execute messages available in the contract.",
     "oneOf": [
       {
         "description": "Claim claims vested tokens and sends them to a recipient",
@@ -167,44 +167,6 @@
         "additionalProperties": false
       },
       {
-<<<<<<< HEAD
-        "description": "Sets vesting token ## Executor Only the current owner or token info manager can execute this",
-        "type": "object",
-        "required": [
-          "set_vesting_token"
-        ],
-        "properties": {
-          "set_vesting_token": {
-            "type": "object",
-            "required": [
-              "vesting_token"
-            ],
-            "properties": {
-              "vesting_token": {
-                "$ref": "#/definitions/AssetInfo"
-              }
-            },
-            "additionalProperties": false
-          }
-        },
-        "additionalProperties": false
-      },
-      {
-        "description": "Contains messages associated with the managed extension for vesting contracts.",
-        "type": "object",
-        "required": [
-          "managed_extension"
-        ],
-        "properties": {
-          "managed_extension": {
-            "type": "object",
-            "required": [
-              "msg"
-            ],
-            "properties": {
-              "msg": {
-                "$ref": "#/definitions/ExecuteMsgManaged"
-=======
         "description": "Adds vesting managers ## Executor Only the current owner can execute this",
         "type": "object",
         "required": [
@@ -222,24 +184,14 @@
                 "items": {
                   "type": "string"
                 }
->>>>>>> 99846fc6
-              }
-            },
-            "additionalProperties": false
-          }
-        },
-        "additionalProperties": false
-      },
-      {
-<<<<<<< HEAD
-        "description": "Contains messages associated with the with_managers extension for vesting contracts.",
-        "type": "object",
-        "required": [
-          "with_managers_extension"
-        ],
-        "properties": {
-          "with_managers_extension": {
-=======
+              }
+            },
+            "additionalProperties": false
+          }
+        },
+        "additionalProperties": false
+      },
+      {
         "description": "Removes vesting managers ## Executor Only the current owner can execute this",
         "type": "object",
         "required": [
@@ -247,44 +199,43 @@
         ],
         "properties": {
           "remove_vesting_managers": {
->>>>>>> 99846fc6
             "type": "object",
             "required": [
               "managers"
             ],
             "properties": {
-<<<<<<< HEAD
-              "msg": {
-                "$ref": "#/definitions/ExecuteMsgWithManagers"
-=======
               "managers": {
                 "type": "array",
                 "items": {
                   "type": "string"
                 }
->>>>>>> 99846fc6
-              }
-            },
-            "additionalProperties": false
-          }
-        },
-        "additionalProperties": false
-      },
-      {
-        "description": "Contains messages associated with the historical extension for vesting contracts.",
-        "type": "object",
-        "required": [
-          "historical_extension"
-        ],
-        "properties": {
-          "historical_extension": {
+              }
+            },
+            "additionalProperties": false
+          }
+        },
+        "additionalProperties": false
+      },
+      {
+        "description": "Sets the vesting token",
+        "type": "object",
+        "required": [
+          "set_vesting_token"
+        ],
+        "properties": {
+          "set_vesting_token": {
             "type": "object",
             "required": [
-              "msg"
+              "vesting_token"
             ],
             "properties": {
-              "msg": {
-                "$ref": "#/definitions/ExecuteMsgHistorical"
+              "vesting_token": {
+                "description": "[`AssetInfo`] of the token that's being vested",
+                "allOf": [
+                  {
+                    "$ref": "#/definitions/AssetInfo"
+                  }
+                ]
               }
             },
             "additionalProperties": false
@@ -372,104 +323,6 @@
         },
         "additionalProperties": false
       },
-<<<<<<< HEAD
-      "ExecuteMsgHistorical": {
-        "description": "This structure describes the execute messages available in a historical vesting contract.",
-        "type": "string",
-        "enum": []
-      },
-      "ExecuteMsgManaged": {
-        "description": "This structure describes the execute messages available in a managed vesting contract.",
-        "oneOf": [
-          {
-            "description": "Removes vesting targets/accounts. ## Executor Only the current owner can execute this",
-            "type": "object",
-            "required": [
-              "remove_vesting_accounts"
-            ],
-            "properties": {
-              "remove_vesting_accounts": {
-                "type": "object",
-                "required": [
-                  "clawback_account",
-                  "vesting_accounts"
-                ],
-                "properties": {
-                  "clawback_account": {
-                    "description": "Specifies the account that will receive the funds taken from the vesting accounts.",
-                    "type": "string"
-                  },
-                  "vesting_accounts": {
-                    "type": "array",
-                    "items": {
-                      "type": "string"
-                    }
-                  }
-                },
-                "additionalProperties": false
-              }
-            },
-            "additionalProperties": false
-          }
-        ]
-      },
-      "ExecuteMsgWithManagers": {
-        "description": "This structure describes the execute messages available in a with_managers vesting contract.",
-        "oneOf": [
-          {
-            "description": "Adds vesting managers ## Executor Only the current owner can execute this",
-            "type": "object",
-            "required": [
-              "add_vesting_managers"
-            ],
-            "properties": {
-              "add_vesting_managers": {
-                "type": "object",
-                "required": [
-                  "managers"
-                ],
-                "properties": {
-                  "managers": {
-                    "type": "array",
-                    "items": {
-                      "type": "string"
-                    }
-                  }
-                },
-                "additionalProperties": false
-              }
-            },
-            "additionalProperties": false
-          },
-          {
-            "description": "Removes vesting managers ## Executor Only the current owner can execute this",
-            "type": "object",
-            "required": [
-              "remove_vesting_managers"
-            ],
-            "properties": {
-              "remove_vesting_managers": {
-                "type": "object",
-                "required": [
-                  "managers"
-                ],
-                "properties": {
-                  "managers": {
-                    "type": "array",
-                    "items": {
-                      "type": "string"
-                    }
-                  }
-                },
-                "additionalProperties": false
-              }
-            },
-            "additionalProperties": false
-          }
-        ]
-      },
-=======
->>>>>>> 99846fc6
       "Uint128": {
         "description": "A thin wrapper around u128 that is using strings for JSON encoding/decoding, such that the full u128 range can be used for clients that convert JSON numbers to floats, like JavaScript and jq.\n\n# Examples\n\nUse `from` to create instances of this and `u128` to get the value out:\n\n``` # use cosmwasm_std::Uint128; let a = Uint128::from(123u128); assert_eq!(a.u128(), 123);\n\nlet b = Uint128::from(42u64); assert_eq!(b.u128(), 42);\n\nlet c = Uint128::from(70u32); assert_eq!(c.u128(), 70); ```",
         "type": "string"
@@ -555,7 +408,7 @@
   "query": {
     "$schema": "http://json-schema.org/draft-07/schema#",
     "title": "QueryMsg",
-    "description": "This structure describes the query messages available in a vesting contract.",
+    "description": "This structure describes the query messages available in the contract.",
     "oneOf": [
       {
         "description": "Returns the configuration for the contract using a [`ConfigResponse`] object.",
@@ -684,11 +537,7 @@
         "additionalProperties": false
       },
       {
-<<<<<<< HEAD
-        "description": "Contains messages associated with the managed extension for vesting contracts.",
-=======
         "description": "Returns list of vesting managers (the persons who are able to add/remove vesting schedules)",
->>>>>>> 99846fc6
         "type": "object",
         "required": [
           "vesting_managers"
@@ -696,61 +545,6 @@
         "properties": {
           "vesting_managers": {
             "type": "object",
-<<<<<<< HEAD
-            "required": [
-              "msg"
-            ],
-            "properties": {
-              "msg": {
-                "$ref": "#/definitions/QueryMsgManaged"
-              }
-            },
-            "additionalProperties": false
-          }
-        },
-        "additionalProperties": false
-      },
-      {
-        "description": "Contains messages associated with the with_managers extension for vesting contracts.",
-        "type": "object",
-        "required": [
-          "with_managers_extension"
-        ],
-        "properties": {
-          "with_managers_extension": {
-            "type": "object",
-            "required": [
-              "msg"
-            ],
-            "properties": {
-              "msg": {
-                "$ref": "#/definitions/QueryMsgWithManagers"
-              }
-            },
-            "additionalProperties": false
-          }
-        },
-        "additionalProperties": false
-      },
-      {
-        "description": "Contains messages associated with the historical extension for vesting contracts.",
-        "type": "object",
-        "required": [
-          "historical_extension"
-        ],
-        "properties": {
-          "historical_extension": {
-            "type": "object",
-            "required": [
-              "msg"
-            ],
-            "properties": {
-              "msg": {
-                "$ref": "#/definitions/QueryMsgHistorical"
-              }
-            },
-=======
->>>>>>> 99846fc6
             "additionalProperties": false
           }
         },
@@ -765,90 +559,6 @@
           "asc",
           "desc"
         ]
-<<<<<<< HEAD
-      },
-      "QueryMsgHistorical": {
-        "description": "This structure describes the query messages available in a historical vesting contract.",
-        "oneOf": [
-          {
-            "description": "Returns the total unclaimed amount of tokens for a specific address at certain height.",
-            "type": "object",
-            "required": [
-              "unclaimed_amount_at_height"
-            ],
-            "properties": {
-              "unclaimed_amount_at_height": {
-                "type": "object",
-                "required": [
-                  "address",
-                  "height"
-                ],
-                "properties": {
-                  "address": {
-                    "type": "string"
-                  },
-                  "height": {
-                    "type": "integer",
-                    "format": "uint64",
-                    "minimum": 0.0
-                  }
-                },
-                "additionalProperties": false
-              }
-            },
-            "additionalProperties": false
-          },
-          {
-            "description": "Returns the total unclaimed amount of tokens for all the users at certain height.",
-            "type": "object",
-            "required": [
-              "unclaimed_total_amount_at_height"
-            ],
-            "properties": {
-              "unclaimed_total_amount_at_height": {
-                "type": "object",
-                "required": [
-                  "height"
-                ],
-                "properties": {
-                  "height": {
-                    "type": "integer",
-                    "format": "uint64",
-                    "minimum": 0.0
-                  }
-                },
-                "additionalProperties": false
-              }
-            },
-            "additionalProperties": false
-          }
-        ]
-      },
-      "QueryMsgManaged": {
-        "description": "This structure describes the query messages available in a managed vesting contract.",
-        "type": "string",
-        "enum": []
-      },
-      "QueryMsgWithManagers": {
-        "description": "This structure describes the query messages available in a with_managers vesting contract.",
-        "oneOf": [
-          {
-            "description": "Returns list of vesting managers (the persons who are able to add/remove vesting schedules)",
-            "type": "object",
-            "required": [
-              "vesting_managers"
-            ],
-            "properties": {
-              "vesting_managers": {
-                "type": "object",
-                "additionalProperties": false
-              }
-            },
-            "additionalProperties": false
-          }
-        ]
-=======
->>>>>>> 99846fc6
       }
     }
   },
@@ -869,25 +579,17 @@
     },
     "config": {
       "$schema": "http://json-schema.org/draft-07/schema#",
-      "title": "Config",
-      "description": "This structure stores the main parameters for the generator vesting contract.",
+      "title": "ConfigResponse",
+      "description": "This structure describes a custom struct used to return the contract configuration.",
       "type": "object",
       "required": [
-        "extensions",
         "owner",
-        "token_info_manager"
+        "token_info_manager",
+        "vesting_token"
       ],
       "properties": {
-        "extensions": {
-          "description": "Contains extensions information of the contract",
-          "allOf": [
-            {
-              "$ref": "#/definitions/Extensions"
-            }
-          ]
-        },
         "owner": {
-          "description": "Address that's allowed to change contract parameters",
+          "description": "Address allowed to set contract parameters",
           "allOf": [
             {
               "$ref": "#/definitions/Addr"
@@ -895,7 +597,7 @@
           ]
         },
         "token_info_manager": {
-          "description": "Address that's allowed to change vesting token",
+          "description": "Token info manager",
           "allOf": [
             {
               "$ref": "#/definitions/Addr"
@@ -903,13 +605,10 @@
           ]
         },
         "vesting_token": {
-          "description": "[`AssetInfo`] of the vested token",
-          "anyOf": [
+          "description": "[`AssetInfo`] of the token that's being vested",
+          "allOf": [
             {
               "$ref": "#/definitions/AssetInfo"
-            },
-            {
-              "type": "null"
             }
           ]
         }
@@ -968,102 +667,9 @@
               "additionalProperties": false
             }
           ]
-        },
-        "Extensions": {
-          "description": "Contains extensions information for the contract.",
-          "type": "object",
-          "required": [
-            "historical",
-            "managed",
-            "with_managers"
-          ],
-          "properties": {
-            "historical": {
-              "description": "Whether the historical extension is enabled for the contract.",
-              "type": "boolean"
-            },
-            "managed": {
-              "description": "Whether the managed extension is enabled for the contract.",
-              "type": "boolean"
-            },
-            "with_managers": {
-              "description": "Whether the with_managers extension is enabled for the contract.",
-              "type": "boolean"
-            }
-          },
-          "additionalProperties": false
         }
       }
     },
-<<<<<<< HEAD
-    "historical_extension": {
-      "$schema": "http://json-schema.org/draft-07/schema#",
-      "title": "QueryMsgHistorical",
-      "description": "This structure describes the query messages available in a historical vesting contract.",
-      "oneOf": [
-        {
-          "description": "Returns the total unclaimed amount of tokens for a specific address at certain height.",
-          "type": "object",
-          "required": [
-            "unclaimed_amount_at_height"
-          ],
-          "properties": {
-            "unclaimed_amount_at_height": {
-              "type": "object",
-              "required": [
-                "address",
-                "height"
-              ],
-              "properties": {
-                "address": {
-                  "type": "string"
-                },
-                "height": {
-                  "type": "integer",
-                  "format": "uint64",
-                  "minimum": 0.0
-                }
-              },
-              "additionalProperties": false
-            }
-          },
-          "additionalProperties": false
-        },
-        {
-          "description": "Returns the total unclaimed amount of tokens for all the users at certain height.",
-          "type": "object",
-          "required": [
-            "unclaimed_total_amount_at_height"
-          ],
-          "properties": {
-            "unclaimed_total_amount_at_height": {
-              "type": "object",
-              "required": [
-                "height"
-              ],
-              "properties": {
-                "height": {
-                  "type": "integer",
-                  "format": "uint64",
-                  "minimum": 0.0
-                }
-              },
-              "additionalProperties": false
-            }
-          },
-          "additionalProperties": false
-        }
-      ]
-    },
-    "managed_extension": {
-      "$schema": "http://json-schema.org/draft-07/schema#",
-      "title": "QueryMsgManaged",
-      "description": "This structure describes the query messages available in a managed vesting contract.",
-      "type": "string",
-      "enum": []
-    },
-=======
->>>>>>> 99846fc6
     "timestamp": {
       "$schema": "http://json-schema.org/draft-07/schema#",
       "title": "uint64",
@@ -1374,30 +980,6 @@
           "type": "string"
         }
       }
-<<<<<<< HEAD
-    },
-    "with_managers_extension": {
-      "$schema": "http://json-schema.org/draft-07/schema#",
-      "title": "QueryMsgWithManagers",
-      "description": "This structure describes the query messages available in a with_managers vesting contract.",
-      "oneOf": [
-        {
-          "description": "Returns list of vesting managers (the persons who are able to add/remove vesting schedules)",
-          "type": "object",
-          "required": [
-            "vesting_managers"
-          ],
-          "properties": {
-            "vesting_managers": {
-              "type": "object",
-              "additionalProperties": false
-            }
-          },
-          "additionalProperties": false
-        }
-      ]
-=======
->>>>>>> 99846fc6
     }
   }
 }