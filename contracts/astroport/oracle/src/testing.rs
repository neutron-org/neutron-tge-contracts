--- conflicted
+++ resolved
@@ -1,20 +1,11 @@
-<<<<<<< HEAD
 use crate::contract::{execute, instantiate, query};
-=======
-use crate::contract::{execute, instantiate};
 use crate::error::ContractError;
->>>>>>> 99846fc6
 use crate::mock_querier::mock_dependencies;
 use astroport::asset::{Asset, AssetInfo, PairInfo};
 use astroport::oracle::{Config, ExecuteMsg, InstantiateMsg, QueryMsg};
 use cosmwasm_std::testing::{mock_env, mock_info};
-<<<<<<< HEAD
-use cosmwasm_std::{from_binary, Addr, Decimal256, Uint128, Uint256};
+use cosmwasm_std::{from_binary, Addr, Decimal256, DepsMut, Env, MessageInfo, Uint128, Uint256};
 use std::ops::{Add, Mul};
-=======
-use cosmwasm_std::{Addr, Decimal256, DepsMut, Env, MessageInfo, Uint128, Uint256};
-use std::ops::Mul;
->>>>>>> 99846fc6
 
 #[test]
 fn decimal_overflow() {
@@ -115,7 +106,39 @@
     execute(deps.as_mut(), env, info, ExecuteMsg::Update {}).unwrap();
 }
 
-<<<<<<< HEAD
+#[test]
+fn update_does_not_work_without_pair_info() {
+    let mut deps = mock_dependencies(&[]);
+    let env = mock_env();
+    setup(deps.as_mut(), env.clone(), mock_info("dao", &[]));
+
+    for caller in ["someone", "dao"] {
+        let res = execute(
+            deps.as_mut(),
+            env.clone(),
+            mock_info(caller, &[]),
+            ExecuteMsg::Update {},
+        )
+        .unwrap_err();
+        assert_eq!(res, ContractError::AssetInfosNotSet {});
+    }
+}
+
+#[test]
+fn update_period_works_without_pair_info() {
+    let mut deps = mock_dependencies(&[]);
+    let env = mock_env();
+    setup(deps.as_mut(), env.clone(), mock_info("dao", &[]));
+
+    execute(
+        deps.as_mut(),
+        env,
+        mock_info("dao", &[]),
+        ExecuteMsg::UpdatePeriod { new_period: 0 },
+    )
+    .unwrap();
+}
+
 #[test]
 fn cfg_and_last_update_ts() {
     let mut deps = mock_dependencies(&[]);
@@ -145,7 +168,7 @@
 
     let instantiate_msg = InstantiateMsg {
         factory_contract: factory.to_string(),
-        asset_infos: vec![astro_asset_info, usdc_asset_info],
+        manager: String::from("manager"),
         period: 100,
     };
 
@@ -169,6 +192,14 @@
     );
     let inst_ts = env.block.time.seconds();
     let res = instantiate(deps.as_mut(), env.clone(), info.clone(), instantiate_msg).unwrap();
+    assert_eq!(0, res.messages.len());
+    execute(
+        deps.as_mut(),
+        env.clone(),
+        mock_info("manager", &[]),
+        ExecuteMsg::SetAssetInfos(vec![astro_asset_info, usdc_asset_info]),
+    )
+    .unwrap();
     assert_eq!(0, res.messages.len());
 
     // make sure config query works as expected
@@ -179,15 +210,15 @@
         Config {
             owner: Addr::unchecked("addr0000"),
             factory: Addr::unchecked("factory"),
-            asset_infos: vec![
+            asset_infos: Some(vec![
                 AssetInfo::Token {
                     contract_addr: Addr::unchecked("astro-token")
                 },
                 AssetInfo::Token {
                     contract_addr: Addr::unchecked("usdc-token")
                 },
-            ],
-            pair: PairInfo {
+            ]),
+            pair: Some(PairInfo {
                 asset_infos: vec![
                     AssetInfo::Token {
                         contract_addr: Addr::unchecked("astro-token")
@@ -199,8 +230,9 @@
                 contract_addr: Addr::unchecked("pair"),
                 liquidity_token: Addr::unchecked("lp_token"),
                 pair_type: astroport::factory::PairType::Xyk {}
-            },
+            }),
             period: 100u64,
+            manager: Addr::unchecked("manager")
         }
     );
 
@@ -254,7 +286,8 @@
     let last_update_ts: u64 =
         from_binary(&query(deps.as_ref(), env, QueryMsg::LastUpdateTimestamp {}).unwrap()).unwrap();
     assert_eq!(last_update_ts, inst_ts.add(700));
-=======
+}
+
 fn setup(deps: DepsMut, env: Env, info: MessageInfo) {
     instantiate(
         deps,
@@ -267,38 +300,4 @@
         },
     )
     .unwrap();
-}
-
-#[test]
-fn update_does_not_work_without_pair_info() {
-    let mut deps = mock_dependencies(&[]);
-    let env = mock_env();
-    setup(deps.as_mut(), env.clone(), mock_info("dao", &[]));
-
-    for caller in ["someone", "dao"] {
-        let res = execute(
-            deps.as_mut(),
-            env.clone(),
-            mock_info(caller, &[]),
-            ExecuteMsg::Update {},
-        )
-        .unwrap_err();
-        assert_eq!(res, ContractError::AssetInfosNotSet {});
-    }
-}
-
-#[test]
-fn update_period_works_without_pair_info() {
-    let mut deps = mock_dependencies(&[]);
-    let env = mock_env();
-    setup(deps.as_mut(), env.clone(), mock_info("dao", &[]));
-
-    execute(
-        deps.as_mut(),
-        env,
-        mock_info("dao", &[]),
-        ExecuteMsg::UpdatePeriod { new_period: 0 },
-    )
-    .unwrap();
->>>>>>> 99846fc6
 }