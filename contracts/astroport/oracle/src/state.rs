--- conflicted
+++ resolved
@@ -1,13 +1,8 @@
 use cosmwasm_schema::cw_serde;
 
 use astroport::asset::{AssetInfo, PairInfo};
-<<<<<<< HEAD
-use cosmwasm_std::{Addr, Decimal256, Uint128};
-use cw_storage_plus::{Item, SnapshotItem, Strategy};
-=======
-use cosmwasm_std::{Addr, Decimal256, DepsMut, StdResult, Storage, Uint128, Uint64};
+use cosmwasm_std::{Addr, Decimal256, DepsMut, StdResult, Storage, Uint128};
 use cw_storage_plus::{Item, Map, SnapshotItem, Strategy};
->>>>>>> a2514437
 
 /// Stores the contract config at the given key
 pub const CONFIG: Item<Config> = Item::new("config");
