use crate::error::ContractError;
use crate::querier::{query_cumulative_prices, query_prices};
use crate::state::{PriceCumulativeLast, CONFIG, LAST_UPDATE_HEIGHT, PRICE_LAST};
use astroport::asset::{addr_validate_to_lower, Asset, AssetInfo, Decimal256Ext};
use astroport::cosmwasm_ext::IntegerToDecimal;
use astroport::oracle::{Config, ExecuteMsg, InstantiateMsg, QueryMsg};
use astroport::pair::TWAP_PRECISION;
use astroport::querier::{query_pair_info, query_token_precision};
use cosmwasm_std::{
    entry_point, to_binary, Binary, Decimal256, Deps, DepsMut, Env, MessageInfo, Response, Uint128,
    Uint256, Uint64,
};
use cw2::set_contract_version;
use std::ops::Div;

/// Contract name that is used for migration.
const CONTRACT_NAME: &str = "astroport-oracle";
/// Contract version that is used for migration.
const CONTRACT_VERSION: &str = env!("CARGO_PKG_VERSION");

/// Creates a new contract with the specified parameters in the [`InstantiateMsg`].
#[cfg_attr(not(feature = "library"), entry_point)]
pub fn instantiate(
    deps: DepsMut,
    _env: Env,
    info: MessageInfo,
    msg: InstantiateMsg,
) -> Result<Response, ContractError> {
    set_contract_version(deps.storage, CONTRACT_NAME, CONTRACT_VERSION)?;
    let factory_contract = addr_validate_to_lower(deps.api, &msg.factory_contract)?;

    let config = Config {
        owner: info.sender,
        factory: factory_contract,
        asset_infos: None,
        pair: None,
        period: msg.period,
        manager: deps.api.addr_validate(&msg.manager)?,
    };
    CONFIG.save(deps.storage, &config)?;

    LAST_UPDATE_HEIGHT.save(deps.storage, &Uint64::zero())?;
    Ok(Response::default())
}

/// Exposes all the execute functions available in the contract.
///
/// ## Variants
/// * **ExecuteMsg::Update {}** Updates the local TWAP values for the assets in the Astroport pool.
#[cfg_attr(not(feature = "library"), entry_point)]
pub fn execute(
    deps: DepsMut,
    env: Env,
    info: MessageInfo,
    msg: ExecuteMsg,
) -> Result<Response, ContractError> {
    match msg {
        ExecuteMsg::Update {} => update(deps, env),
        ExecuteMsg::UpdatePeriod { new_period } => update_period(deps, env, info, new_period),
        ExecuteMsg::UpdateManager { new_manager } => update_manager(deps, env, info, new_manager),
        ExecuteMsg::SetAssetInfos(asset_infos) => set_asset_infos(deps, env, info, asset_infos),
    }
}

pub fn update_period(
    deps: DepsMut,
    _env: Env,
    info: MessageInfo,
    new_period: u64,
) -> Result<Response, ContractError> {
    let mut config: Config = CONFIG.load(deps.storage)?;
    if info.sender != config.owner {
        return Err(ContractError::Unauthorized {});
    }

    config.period = new_period;
    CONFIG.save(deps.storage, &config)?;

    Ok(Response::new()
        .add_attribute("action", "update_config")
        .add_attribute("new_period", config.period.to_string()))
}

pub fn update_manager(
    deps: DepsMut,
    _env: Env,
    info: MessageInfo,
    new_manager: String,
) -> Result<Response, ContractError> {
    let mut config = CONFIG.load(deps.storage)?;
    if info.sender != config.owner {
        return Err(ContractError::Unauthorized {});
    }

    config.manager = deps.api.addr_validate(&new_manager)?;
    CONFIG.save(deps.storage, &config)?;

    Ok(Response::new()
        .add_attribute("action", "update_manager")
        .add_attribute("new_manager", new_manager))
}

pub fn set_asset_infos(
    deps: DepsMut,
    env: Env,
    info: MessageInfo,
    asset_infos: Vec<AssetInfo>,
) -> Result<Response, ContractError> {
    let config = CONFIG.load(deps.storage)?;
    if info.sender != config.manager {
        return Err(ContractError::Unauthorized {});
    }

    asset_infos[0].check(deps.api)?;
    asset_infos[1].check(deps.api)?;

    let pair_info = query_pair_info(&deps.querier, &config.factory, &asset_infos)?;

    let prices = query_cumulative_prices(deps.querier, &pair_info.contract_addr)?;
    let average_prices = prices
        .cumulative_prices
        .iter()
        .cloned()
        .map(|(from, to, _)| (from, to, Decimal256::zero()))
        .collect();
    let price = PriceCumulativeLast {
        cumulative_prices: prices.cumulative_prices,
        average_prices,
        block_timestamp_last: env.block.time.seconds(),
    };
    PRICE_LAST.save(deps.storage, &price, env.block.height)?;

    let config = Config {
        owner: config.owner,
        factory: config.factory,
        asset_infos: Some(asset_infos),
        pair: Some(pair_info),
        period: config.period,
        manager: config.manager,
    };
    CONFIG.save(deps.storage, &config)?;

    Ok(Response::default())
}

/// Updates the local TWAP values for the tokens in the target Astroport pool.
pub fn update(deps: DepsMut, env: Env) -> Result<Response, ContractError> {
    let config = CONFIG.load(deps.storage)?;
    let pair = config.pair.ok_or(ContractError::AssetInfosNotSet {})?;
    let price_last = PRICE_LAST.load(deps.storage)?;

    let prices = query_cumulative_prices(deps.querier, pair.contract_addr)?;
    let time_elapsed = env.block.time.seconds() - price_last.block_timestamp_last;

    // Ensure that at least one full period has passed since the last update
    if time_elapsed < config.period {
        return Err(ContractError::WrongPeriod {});
    }

    let mut average_prices = vec![];
    for (asset1_last, asset2_last, price_last) in price_last.cumulative_prices.iter() {
        for (asset1, asset2, price) in prices.cumulative_prices.iter() {
            if asset1.equal(asset1_last) && asset2.equal(asset2_last) {
                average_prices.push((
                    asset1.clone(),
                    asset2.clone(),
                    Decimal256::from_ratio(
                        Uint256::from(price.wrapping_sub(*price_last)),
                        time_elapsed,
                    ),
                ));
            }
        }
    }

    let prices = PriceCumulativeLast {
        cumulative_prices: prices.cumulative_prices,
        average_prices,
        block_timestamp_last: env.block.time.seconds(),
    };
    LAST_UPDATE_HEIGHT.save(deps.storage, &Uint64::from(env.block.height))?;
    PRICE_LAST.save(deps.storage, &prices, env.block.height)?;
    Ok(Response::default())
}

/// Exposes all the queries available in the contract.
///
/// ## Queries
/// * **QueryMsg::Consult { token, amount }** Validates assets and calculates a new average
/// amount with updated precision
#[cfg_attr(not(feature = "library"), entry_point)]
pub fn query(deps: Deps, _env: Env, msg: QueryMsg) -> Result<Binary, ContractError> {
    match msg {
        QueryMsg::Consult { token, amount } => Ok(to_binary(&consult(deps, token, amount)?)?),
        QueryMsg::TWAPAtHeight { token, height } => {
            Ok(to_binary(&twap_at_height(deps, token, height)?)?)
        }
        QueryMsg::Config {} => to_binary(&query_config(deps)?),
        QueryMsg::LastUpdateTimestamp {} => to_binary(&query_last_update_ts(deps)?),
    }
}

/// Multiplies a token amount by its latest TWAP value.
/// * **token** token for which we multiply its TWAP value by an amount.
///
/// * **amount** amount of tokens we multiply the TWAP by.
fn consult(
    deps: Deps,
    token: AssetInfo,
    amount: Uint128,
) -> Result<Vec<(AssetInfo, Uint256)>, ContractError> {
    let config = CONFIG.load(deps.storage)?;
    let pair = config.pair.ok_or(ContractError::AssetInfosNotSet {})?;
    let price_last = PRICE_LAST.load(deps.storage)?;

    let mut average_prices = vec![];
    for (from, to, value) in price_last.average_prices {
        if from.equal(&token) {
            average_prices.push((to, value));
        }
    }

    if average_prices.is_empty() {
        return Err(ContractError::InvalidToken {});
    }

    // Get the token's precision
    let p = query_token_precision(&deps.querier, &token)?;
    let one = Uint128::new(10_u128.pow(p.into()));

    average_prices
        .iter()
        .map(|(asset, price_average)| {
            if price_average.is_zero() {
                let price = query_prices(
                    deps.querier,
                    pair.contract_addr.clone(),
                    Asset {
                        info: token.clone(),
                        amount: one,
                    },
                    Some(asset.clone()),
                )?
                .return_amount;
                Ok((
                    asset.clone(),
                    Uint256::from(price).multiply_ratio(Uint256::from(amount), Uint256::from(one)),
                ))
            } else {
                let price_precision = Uint256::from(10_u128.pow(TWAP_PRECISION.into()));
                Ok((
                    asset.clone(),
                    Uint256::from(amount) * *price_average / price_precision,
                ))
            }
        })
        .collect::<Result<Vec<(AssetInfo, Uint256)>, ContractError>>()
}

/// Returns token TWAP value for given height.
/// * **token** token for which we getting its historicalTWAP value.
///
/// * **height** height, on which we receive TWAP
fn twap_at_height(
    deps: Deps,
    token: AssetInfo,
    height: Uint64,
) -> Result<Vec<(AssetInfo, Decimal256)>, ContractError> {
    let config = CONFIG.load(deps.storage)?;
    let pair = config.pair.ok_or(ContractError::AssetInfosNotSet {})?;
    let last_height = LAST_UPDATE_HEIGHT.load(deps.storage)?;
    let mut query_height = height;
    // if requested height > last snapshoted time, SnapshotItem.may_load_at_height() will return primary (default) value
    // which is very first stored data. To avoid that, in such cases we just query TWAP for last known height.
    if height > last_height {
        query_height = last_height
    }
    let price_last = PRICE_LAST
        .may_load_at_height(deps.storage, u64::from(query_height))
        .unwrap()
        .unwrap();
    let mut average_prices = vec![];
    for (from, to, value) in price_last.average_prices {
        if from.equal(&token) {
            average_prices.push((to, value));
        }
    }

    if average_prices.is_empty() {
        return Err(ContractError::InvalidToken {});
    }

    // Get the token's precision
    let p = query_token_precision(&deps.querier, &token)?;
    let one = Uint128::new(10_u128.pow(p.into()));

    average_prices
        .iter()
        .map(|(asset, price_average)| {
            if price_average.is_zero() {
                let price = query_prices(
                    deps.querier,
                    pair.contract_addr.clone(),
                    Asset {
                        info: token.clone(),
                        amount: one,
                    },
                    Some(asset.clone()),
                )?
                .return_amount;
                Ok((
                    asset.clone(),
                    Decimal256::from_integer(Uint256::from(price))
                        .div(Decimal256::from(one.to_decimal())),
                ))
            } else {
                let price_precision = Uint256::from(10_u128.pow(TWAP_PRECISION.into()));
                Ok((asset.clone(), *price_average / price_precision))
            }
        })
<<<<<<< HEAD
        .collect::<Result<Vec<(AssetInfo, Decimal256)>, StdError>>()
}

/// Returns the configuration of the contract.
fn query_config(deps: Deps) -> Result<Config, StdError> {
    CONFIG.load(deps.storage)
}

/// Returns the height at which the contract's Update{} handler was called last time.
fn query_last_update_ts(deps: Deps) -> Result<u64, StdError> {
    Ok(PRICE_LAST.load(deps.storage)?.block_timestamp_last)
=======
        .collect::<Result<Vec<(AssetInfo, Decimal256)>, ContractError>>()
>>>>>>> 99846fc6
}<|MERGE_RESOLUTION|>--- conflicted
+++ resolved
@@ -195,8 +195,8 @@
         QueryMsg::TWAPAtHeight { token, height } => {
             Ok(to_binary(&twap_at_height(deps, token, height)?)?)
         }
-        QueryMsg::Config {} => to_binary(&query_config(deps)?),
-        QueryMsg::LastUpdateTimestamp {} => to_binary(&query_last_update_ts(deps)?),
+        QueryMsg::Config {} => Ok(to_binary(&query_config(deps)?)?),
+        QueryMsg::LastUpdateTimestamp {} => Ok(to_binary(&query_last_update_ts(deps)?)?),
     }
 }
 
@@ -318,19 +318,15 @@
                 Ok((asset.clone(), *price_average / price_precision))
             }
         })
-<<<<<<< HEAD
-        .collect::<Result<Vec<(AssetInfo, Decimal256)>, StdError>>()
+        .collect::<Result<Vec<(AssetInfo, Decimal256)>, ContractError>>()
 }
 
 /// Returns the configuration of the contract.
-fn query_config(deps: Deps) -> Result<Config, StdError> {
-    CONFIG.load(deps.storage)
+fn query_config(deps: Deps) -> Result<Config, ContractError> {
+    Ok(CONFIG.load(deps.storage)?)
 }
 
 /// Returns the height at which the contract's Update{} handler was called last time.
-fn query_last_update_ts(deps: Deps) -> Result<u64, StdError> {
+fn query_last_update_ts(deps: Deps) -> Result<u64, ContractError> {
     Ok(PRICE_LAST.load(deps.storage)?.block_timestamp_last)
-=======
-        .collect::<Result<Vec<(AssetInfo, Decimal256)>, ContractError>>()
->>>>>>> 99846fc6
 }