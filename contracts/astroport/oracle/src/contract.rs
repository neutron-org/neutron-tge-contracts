use crate::error::ContractError;
use crate::querier::{query_cumulative_prices, query_prices};
<<<<<<< HEAD
use crate::state::{Config, PriceCumulativeLast, CONFIG, PRICE_LAST};
=======
use crate::state::{
    get_precision, store_precisions, Config, PriceCumulativeLast, CONFIG, LAST_UPDATE_HEIGHT,
    PRICE_LAST,
};
>>>>>>> a2514437
use astroport::asset::{addr_validate_to_lower, Asset, AssetInfo, Decimal256Ext};
use astroport::cosmwasm_ext::IntegerToDecimal;
use astroport::oracle::{ExecuteMsg, InstantiateMsg, QueryMsg};
use astroport::pair::TWAP_PRECISION;
use astroport::querier::query_pair_info;
use cosmwasm_std::{
    entry_point, to_binary, Binary, Decimal256, Deps, DepsMut, Env, MessageInfo, Response, Uint128,
    Uint256, Uint64,
};
use cw2::set_contract_version;
use std::ops::Div;

/// Contract name that is used for migration.
const CONTRACT_NAME: &str = "astroport-oracle";
/// Contract version that is used for migration.
const CONTRACT_VERSION: &str = env!("CARGO_PKG_VERSION");

/// Creates a new contract with the specified parameters in the [`InstantiateMsg`].
#[cfg_attr(not(feature = "library"), entry_point)]
pub fn instantiate(
    deps: DepsMut,
    _env: Env,
    info: MessageInfo,
    msg: InstantiateMsg,
) -> Result<Response, ContractError> {
    set_contract_version(deps.storage, CONTRACT_NAME, CONTRACT_VERSION)?;
    let factory_contract = addr_validate_to_lower(deps.api, &msg.factory_contract)?;

    let config = Config {
        owner: info.sender,
        factory: factory_contract,
        asset_infos: None,
        pair: None,
        period: msg.period,
        manager: deps.api.addr_validate(&msg.manager)?,
    };
    CONFIG.save(deps.storage, &config)?;

    Ok(Response::default())
}

/// Exposes all the execute functions available in the contract.
///
/// ## Variants
/// * **ExecuteMsg::Update {}** Updates the local TWAP values for the assets in the Astroport pool.
#[cfg_attr(not(feature = "library"), entry_point)]
pub fn execute(
    deps: DepsMut,
    env: Env,
    info: MessageInfo,
    msg: ExecuteMsg,
) -> Result<Response, ContractError> {
    match msg {
        ExecuteMsg::Update {} => update(deps, env),
        ExecuteMsg::UpdatePeriod { new_period } => update_period(deps, env, info, new_period),
        ExecuteMsg::UpdateManager { new_manager } => update_manager(deps, env, info, new_manager),
        ExecuteMsg::SetAssetInfos(asset_infos) => set_asset_infos(deps, env, info, asset_infos),
    }
}

pub fn update_period(
    deps: DepsMut,
    _env: Env,
    info: MessageInfo,
    new_period: u64,
) -> Result<Response, ContractError> {
    let mut config: Config = CONFIG.load(deps.storage)?;
    if info.sender != config.owner {
        return Err(ContractError::Unauthorized {});
    }

    config.period = new_period;
    CONFIG.save(deps.storage, &config)?;

    Ok(Response::new()
        .add_attribute("action", "update_config")
        .add_attribute("new_period", config.period.to_string()))
}

pub fn update_manager(
    deps: DepsMut,
    _env: Env,
    info: MessageInfo,
    new_manager: String,
) -> Result<Response, ContractError> {
    let mut config = CONFIG.load(deps.storage)?;
    if info.sender != config.owner {
        return Err(ContractError::Unauthorized {});
    }

    config.manager = deps.api.addr_validate(&new_manager)?;
    CONFIG.save(deps.storage, &config)?;

    Ok(Response::new()
        .add_attribute("action", "update_manager")
        .add_attribute("new_manager", new_manager))
}

pub fn set_asset_infos(
<<<<<<< HEAD
    deps: DepsMut,
    _env: Env,
=======
    mut deps: DepsMut,
    env: Env,
>>>>>>> a2514437
    info: MessageInfo,
    asset_infos: Vec<AssetInfo>,
) -> Result<Response, ContractError> {
    let mut config = CONFIG.load(deps.storage)?;
    if info.sender != config.manager {
        return Err(ContractError::Unauthorized {});
    }
    if config.asset_infos.is_some() {
        return Err(ContractError::AssetInfosAlreadySet {});
    }

<<<<<<< HEAD
    asset_infos[0].check(deps.api)?;
    asset_infos[1].check(deps.api)?;
=======
    for asset_info in &asset_infos {
        asset_info.check(deps.api)?;
        store_precisions(deps.branch(), asset_info, &config.factory)?;
    }

>>>>>>> a2514437
    let pair_info = query_pair_info(&deps.querier, &config.factory, &asset_infos)?;

    config.asset_infos = Some(asset_infos);
    config.pair = Some(pair_info);
    CONFIG.save(deps.storage, &config)?;

    Ok(Response::default())
}

/// Updates the local TWAP values for the tokens in the target Astroport pool.
pub fn update(deps: DepsMut, env: Env) -> Result<Response, ContractError> {
    let config = CONFIG.load(deps.storage)?;
    let pair = config.pair.ok_or(ContractError::AssetInfosNotSet {})?;
    let prices = query_cumulative_prices(deps.querier, pair.contract_addr)?;

    let mut average_prices = vec![];
    if let Some(price_last) = PRICE_LAST.may_load(deps.storage)? {
        let time_elapsed = env.block.time.seconds() - price_last.block_timestamp_last;
        // Ensure that at least one full period has passed since the last update
        if time_elapsed < config.period {
            return Err(ContractError::WrongPeriod {});
        }

        for (asset1_last, asset2_last, price_last) in price_last.cumulative_prices.iter() {
            for (asset1, asset2, price) in prices.cumulative_prices.iter() {
                if asset1.equal(asset1_last) && asset2.equal(asset2_last) {
                    average_prices.push((
                        asset1.clone(),
                        asset2.clone(),
                        Decimal256::from_ratio(
                            Uint256::from(price.wrapping_sub(*price_last)),
                            time_elapsed,
                        ),
                    ));
                }
            }
        }
    } else {
        average_prices = prices
            .cumulative_prices
            .iter()
            .cloned()
            .map(|(from, to, _)| (from, to, Decimal256::zero()))
            .collect();
    };

    let prices = PriceCumulativeLast {
        cumulative_prices: prices.cumulative_prices,
        average_prices,
        block_timestamp_last: env.block.time.seconds(),
    };
    PRICE_LAST.save(deps.storage, &prices, env.block.height)?;
    Ok(Response::default())
}

/// Exposes all the queries available in the contract.
///
/// ## Queries
/// * **QueryMsg::Consult { token, amount }** Validates assets and calculates a new average
/// amount with updated precision
#[cfg_attr(not(feature = "library"), entry_point)]
pub fn query(deps: Deps, _env: Env, msg: QueryMsg) -> Result<Binary, ContractError> {
    match msg {
        QueryMsg::Consult { token, amount } => Ok(to_binary(&consult(deps, token, amount)?)?),
        QueryMsg::TWAPAtHeight { token, height } => {
            Ok(to_binary(&twap_at_height(deps, token, height)?)?)
        }
    }
}

/// Multiplies a token amount by its latest TWAP value.
/// * **token** token for which we multiply its TWAP value by an amount.
///
/// * **amount** amount of tokens we multiply the TWAP by.
fn consult(
    deps: Deps,
    token: AssetInfo,
    amount: Uint128,
) -> Result<Vec<(AssetInfo, Uint256)>, ContractError> {
    let config = CONFIG.load(deps.storage)?;
    let pair = config.pair.ok_or(ContractError::AssetInfosNotSet {})?;
    let price_last = PRICE_LAST
        .may_load(deps.storage)?
        .ok_or(ContractError::PricesNotFound {})?;

    let mut average_prices = vec![];
    for (from, to, value) in price_last.average_prices {
        if from.equal(&token) {
            average_prices.push((to, value));
        }
    }

    if average_prices.is_empty() {
        return Err(ContractError::InvalidToken {});
    }

    // Get the token's precision
    let p = get_precision(deps.storage, &token)?;
    let one = Uint128::new(10_u128.pow(p.into()));

    average_prices
        .iter()
        .map(|(asset, price_average)| {
            if price_average.is_zero() {
                let price = query_prices(
                    deps.querier,
                    pair.contract_addr.clone(),
                    Asset {
                        info: token.clone(),
                        amount: one,
                    },
                    Some(asset.clone()),
                )?
                .return_amount;
                Ok((
                    asset.clone(),
                    Uint256::from(price).multiply_ratio(Uint256::from(amount), Uint256::from(one)),
                ))
            } else {
                let price_precision = Uint256::from(10_u128.pow(TWAP_PRECISION.into()));
                Ok((
                    asset.clone(),
                    Uint256::from(amount) * *price_average / price_precision,
                ))
            }
        })
        .collect::<Result<Vec<(AssetInfo, Uint256)>, ContractError>>()
}

/// Returns token TWAP value for given height.
/// * **token** token for which we getting its historicalTWAP value.
///
/// * **height** height, on which we receive TWAP
fn twap_at_height(
    deps: Deps,
    token: AssetInfo,
    height: Uint64,
) -> Result<Vec<(AssetInfo, Decimal256)>, ContractError> {
    let config = CONFIG.load(deps.storage)?;
    let pair = config.pair.ok_or(ContractError::AssetInfosNotSet {})?;
    let price_last = PRICE_LAST
        .may_load_at_height(deps.storage, u64::from(height))?
        .ok_or(ContractError::PricesNotFound {})?;
    let mut average_prices = vec![];
    for (from, to, value) in price_last.average_prices {
        if from.equal(&token) {
            average_prices.push((to, value));
        }
    }

    if average_prices.is_empty() {
        return Err(ContractError::InvalidToken {});
    }

    // Get the token's precision
    let p = get_precision(deps.storage, &token)?;
    let one = Uint128::new(10_u128.pow(p.into()));

    average_prices
        .iter()
        .map(|(asset, price_average)| {
            if price_average.is_zero() {
                let price = query_prices(
                    deps.querier,
                    pair.contract_addr.clone(),
                    Asset {
                        info: token.clone(),
                        amount: one,
                    },
                    Some(asset.clone()),
                )?
                .return_amount;
                Ok((
                    asset.clone(),
                    Decimal256::from_integer(Uint256::from(price))
                        .div(Decimal256::from(one.to_decimal())),
                ))
            } else {
                let price_precision = Uint256::from(10_u128.pow(TWAP_PRECISION.into()));
                Ok((asset.clone(), *price_average / price_precision))
            }
        })
        .collect::<Result<Vec<(AssetInfo, Decimal256)>, ContractError>>()
}<|MERGE_RESOLUTION|>--- conflicted
+++ resolved
@@ -1,13 +1,8 @@
 use crate::error::ContractError;
 use crate::querier::{query_cumulative_prices, query_prices};
-<<<<<<< HEAD
-use crate::state::{Config, PriceCumulativeLast, CONFIG, PRICE_LAST};
-=======
 use crate::state::{
-    get_precision, store_precisions, Config, PriceCumulativeLast, CONFIG, LAST_UPDATE_HEIGHT,
-    PRICE_LAST,
+    get_precision, store_precisions, Config, PriceCumulativeLast, CONFIG, PRICE_LAST,
 };
->>>>>>> a2514437
 use astroport::asset::{addr_validate_to_lower, Asset, AssetInfo, Decimal256Ext};
 use astroport::cosmwasm_ext::IntegerToDecimal;
 use astroport::oracle::{ExecuteMsg, InstantiateMsg, QueryMsg};
@@ -107,13 +102,8 @@
 }
 
 pub fn set_asset_infos(
-<<<<<<< HEAD
-    deps: DepsMut,
+    mut deps: DepsMut,
     _env: Env,
-=======
-    mut deps: DepsMut,
-    env: Env,
->>>>>>> a2514437
     info: MessageInfo,
     asset_infos: Vec<AssetInfo>,
 ) -> Result<Response, ContractError> {
@@ -125,16 +115,11 @@
         return Err(ContractError::AssetInfosAlreadySet {});
     }
 
-<<<<<<< HEAD
-    asset_infos[0].check(deps.api)?;
-    asset_infos[1].check(deps.api)?;
-=======
     for asset_info in &asset_infos {
         asset_info.check(deps.api)?;
         store_precisions(deps.branch(), asset_info, &config.factory)?;
     }
 
->>>>>>> a2514437
     let pair_info = query_pair_info(&deps.querier, &config.factory, &asset_infos)?;
 
     config.asset_infos = Some(asset_infos);
