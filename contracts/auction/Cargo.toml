[package]
name = "neutron-auction"
version = "1.0.0"
authors = ["Sergey Ratiashvili <serg.s.r@gmail.com>"]
edition = "2021"
description = "Contract to facilitate cNTRN-NATIVE LP Pool bootstrapping via auction"

exclude = [
    # Those files are rust-optimizer artifacts. You might want to commit them for convenience but they should not be part of the source code publication.
    "contract.wasm",
    "hash.txt",
]

# See more keys and their definitions at https://doc.rust-lang.org/cargo/reference/manifest.html

[lib]
crate-type = ["cdylib", "rlib"]

[features]
# for more explicit tests, cargo test --features=backtraces
backtraces = ["cosmwasm-std/backtraces"]
# use library feature to disable all instantiate/execute/query exports
library = []

[dependencies]
astroport = { git = "https://github.com/astroport-fi/astroport-core.git", branch = "main" }
astroport-periphery = { path = "../../packages/astroport_periphery" }
neutron-price-feed = { path = "../price-feed" }

<<<<<<< HEAD
cw20 = { version = "1.0.1" }
cw2 = { version = "1.0.1" }
cosmwasm-std = { version = "1.2.1" }
cw-storage-plus = { version = "1.0.1" }
=======
cw20 = { version = "0.13" }
cw2 = { version = "0.13" }
cosmwasm-std = { version = "1.0" }
cw-storage-plus = { version = "0.15.1" }
>>>>>>> ae5e759f
serde = { version = "1.0.127", default-features = false, features = ["derive"] }
schemars = "0.8"

[dev-dependencies]
cosmwasm-schema = { version = "1.0" }
cosmwasm-storage = { version = "1.0" }
<<<<<<< HEAD
cw-multi-test = "0.16.2"
# needed for intergration testing
astroport-pair = { git = "https://github.com/astroport-fi/astroport-core.git", branch = "main" }
astroport-token = { git = "https://github.com/astroport-fi/astroport-core.git", branch = "main" }
astroport-vesting = { git = "https://github.com/astroport-fi/astroport-core.git", branch = "main" }
astroport-generator = { git = "https://github.com/astroport-fi/astroport-core.git", branch = "main" }
astroport-whitelist = { git = "https://github.com/astroport-fi/astroport-core.git", branch = "main" }
astroport-factory = { git = "https://github.com/astroport-fi/astroport-core.git", branch = "main" }
neutron-lockdrop = { path = "../lockdrop" }
=======
cw-multi-test = "0.13"
>>>>>>> ae5e759f
<|MERGE_RESOLUTION|>--- conflicted
+++ resolved
@@ -27,33 +27,14 @@
 astroport-periphery = { path = "../../packages/astroport_periphery" }
 neutron-price-feed = { path = "../price-feed" }
 
-<<<<<<< HEAD
 cw20 = { version = "1.0.1" }
 cw2 = { version = "1.0.1" }
 cosmwasm-std = { version = "1.2.1" }
 cw-storage-plus = { version = "1.0.1" }
-=======
-cw20 = { version = "0.13" }
-cw2 = { version = "0.13" }
-cosmwasm-std = { version = "1.0" }
-cw-storage-plus = { version = "0.15.1" }
->>>>>>> ae5e759f
 serde = { version = "1.0.127", default-features = false, features = ["derive"] }
 schemars = "0.8"
 
 [dev-dependencies]
 cosmwasm-schema = { version = "1.0" }
 cosmwasm-storage = { version = "1.0" }
-<<<<<<< HEAD
-cw-multi-test = "0.16.2"
-# needed for intergration testing
-astroport-pair = { git = "https://github.com/astroport-fi/astroport-core.git", branch = "main" }
-astroport-token = { git = "https://github.com/astroport-fi/astroport-core.git", branch = "main" }
-astroport-vesting = { git = "https://github.com/astroport-fi/astroport-core.git", branch = "main" }
-astroport-generator = { git = "https://github.com/astroport-fi/astroport-core.git", branch = "main" }
-astroport-whitelist = { git = "https://github.com/astroport-fi/astroport-core.git", branch = "main" }
-astroport-factory = { git = "https://github.com/astroport-fi/astroport-core.git", branch = "main" }
-neutron-lockdrop = { path = "../lockdrop" }
-=======
-cw-multi-test = "0.13"
->>>>>>> ae5e759f
+cw-multi-test = "0.16.2"