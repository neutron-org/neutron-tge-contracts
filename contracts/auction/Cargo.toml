[package]
name = "astroport-auction"
version = "1.0.0"
authors = ["_astromartian"]
edition = "2021"
description = "Contract to facilitate ASTRO-UST LP Pool bootstrapping via auction"

exclude = [
    # Those files are rust-optimizer artifacts. You might want to commit them for convenience but they should not be part of the source code publication.
    "contract.wasm",
    "hash.txt",
]

# See more keys and their definitions at https://doc.rust-lang.org/cargo/reference/manifest.html

[lib]
crate-type = ["cdylib", "rlib"]

[features]
# for more explicit tests, cargo test --features=backtraces
backtraces = ["cosmwasm-std/backtraces"]
# use library feature to disable all instantiate/execute/query exports
library = []

[dependencies]
astroport = { git = "https://github.com/astroport-fi/astroport-core.git", branch = "main" }
astroport-periphery = { path = "../../packages/astroport_periphery" }

cw20 = { version = "0.13" }
cw2 = { version = "0.13" }
cosmwasm-std = { version = "1.0" }
cw-storage-plus = { version = "0.15.1" }
serde = { version = "1.0.127", default-features = false, features = ["derive"] }
schemars = "0.8"

[dev-dependencies]
cosmwasm-schema = { version = "1.0" }
cosmwasm-storage = { version = "1.0" }
cw-multi-test = "0.13"
<<<<<<< HEAD
# needed for intergration testing
astroport-pair = { git = "https://github.com/astroport-fi/astroport-core.git", branch = "main" }
astroport-token = { git = "https://github.com/astroport-fi/astroport-core.git", branch = "main" }
astroport-vesting = { git = "https://github.com/astroport-fi/astroport-core.git", branch = "main" }
astroport-generator = { git = "https://github.com/astroport-fi/astroport-core.git", branch = "main" }
astroport-whitelist = { git = "https://github.com/astroport-fi/astroport-core.git", branch = "main" }
astroport-factory = { git = "https://github.com/astroport-fi/astroport-core.git", branch = "main" }
astroport-airdrop = { path = "../airdrop" }
neutron-lockdrop = { path = "../lockdrop" }
=======
astroport-lockdrop = { path = "../lockdrop" }
>>>>>>> ccb2bc07
<|MERGE_RESOLUTION|>--- conflicted
+++ resolved
@@ -36,17 +36,4 @@
 [dev-dependencies]
 cosmwasm-schema = { version = "1.0" }
 cosmwasm-storage = { version = "1.0" }
-cw-multi-test = "0.13"
-<<<<<<< HEAD
-# needed for intergration testing
-astroport-pair = { git = "https://github.com/astroport-fi/astroport-core.git", branch = "main" }
-astroport-token = { git = "https://github.com/astroport-fi/astroport-core.git", branch = "main" }
-astroport-vesting = { git = "https://github.com/astroport-fi/astroport-core.git", branch = "main" }
-astroport-generator = { git = "https://github.com/astroport-fi/astroport-core.git", branch = "main" }
-astroport-whitelist = { git = "https://github.com/astroport-fi/astroport-core.git", branch = "main" }
-astroport-factory = { git = "https://github.com/astroport-fi/astroport-core.git", branch = "main" }
-astroport-airdrop = { path = "../airdrop" }
-neutron-lockdrop = { path = "../lockdrop" }
-=======
-astroport-lockdrop = { path = "../lockdrop" }
->>>>>>> ccb2bc07
+cw-multi-test = "0.13"