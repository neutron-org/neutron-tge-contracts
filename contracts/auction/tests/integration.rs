--- conflicted
+++ resolved
@@ -426,11 +426,7 @@
         &Cw20ExecuteMsg::Send {
             amount: Uint128::from(100_000_000_000u64),
             contract: airdrop_instance.to_string(),
-<<<<<<< HEAD
             msg: to_binary(&Cw20HookMsg::IncreaseCNtrnIncentives {}).unwrap(),
-=======
-            msg: to_binary(&Cw20HookMsgAirdrop::IncreaseAstroIncentives {}).unwrap(),
->>>>>>> 7e405eaf
         },
         &[],
     )
@@ -491,11 +487,7 @@
         &Cw20ExecuteMsg::Send {
             amount: Uint128::from(100_000_00u64),
             contract: lockdrop_instance.to_string(),
-<<<<<<< HEAD
-            msg: to_binary(&Cw20HookMsg::IncreaseCNtrnIncentives {}).unwrap(),
-=======
             msg: to_binary(&Cw20HookMsg::IncreaseNTRNIncentives {}).unwrap(),
->>>>>>> 7e405eaf
         },
         &[],
     )
@@ -1963,11 +1955,7 @@
         &Cw20ExecuteMsg::Send {
             amount: Uint128::new(100_000_000000),
             contract: auction_instance.to_string(),
-<<<<<<< HEAD
-            msg: to_binary(&Cw20HookMsg::IncreaseCNtrnIncentives {}).unwrap(),
-=======
             msg: to_binary(&Cw20HookMsg::IncreaseNTRNIncentives {}).unwrap(),
->>>>>>> 7e405eaf
         },
         &[],
     )
@@ -2199,11 +2187,7 @@
         &Cw20ExecuteMsg::Send {
             amount: Uint128::new(100_000_000000),
             contract: auction_instance.to_string(),
-<<<<<<< HEAD
-            msg: to_binary(&Cw20HookMsg::IncreaseCNtrnIncentives {}).unwrap(),
-=======
             msg: to_binary(&Cw20HookMsg::IncreaseNTRNIncentives {}).unwrap(),
->>>>>>> 7e405eaf
         },
         &[],
     )
@@ -2435,11 +2419,7 @@
         &Cw20ExecuteMsg::Send {
             amount: Uint128::new(100_000_000000),
             contract: auction_instance.to_string(),
-<<<<<<< HEAD
-            msg: to_binary(&Cw20HookMsg::IncreaseCNtrnIncentives {}).unwrap(),
-=======
             msg: to_binary(&Cw20HookMsg::IncreaseNTRNIncentives {}).unwrap(),
->>>>>>> 7e405eaf
         },
         &[],
     )
@@ -2825,11 +2805,7 @@
         &Cw20ExecuteMsg::Send {
             amount: Uint128::new(100_000_000000),
             contract: auction_instance.to_string(),
-<<<<<<< HEAD
-            msg: to_binary(&Cw20HookMsg::IncreaseCNtrnIncentives {}).unwrap(),
-=======
             msg: to_binary(&Cw20HookMsg::IncreaseNTRNIncentives {}).unwrap(),
->>>>>>> 7e405eaf
         },
         &[],
     )
