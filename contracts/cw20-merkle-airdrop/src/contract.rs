use crate::enumerable::query_all_address_map;
#[cfg(not(feature = "library"))]
use cosmwasm_std::entry_point;
use cosmwasm_std::{
    attr, coin, to_binary, BankMsg, Binary, CosmosMsg, Deps, DepsMut, Env, MessageInfo, Response,
    StdResult, Uint128, WasmMsg,
};
use cw2::set_contract_version;
use cw20::{BalanceResponse, Cw20Contract, Cw20ExecuteMsg, Cw20QueryMsg};
<<<<<<< HEAD
use cw_utils::{Expiration, Scheduled};
=======
use semver::Version;
>>>>>>> 24e09a17
use sha2::Digest;
use std::convert::TryInto;

use crate::error::ContractError;
use crate::msg::{
    AccountMapResponse, ConfigResponse, ExecuteMsg, InstantiateMsg, IsClaimedResponse,
    IsPausedResponse, MerkleRootResponse, MigrateMsg, QueryMsg, TotalClaimedResponse,
};
use crate::state::{
    Config, ACCOUNT_MAP, AIRDROP_START, AMOUNT, AMOUNT_CLAIMED, CLAIM, CONFIG, HRP, MERKLE_ROOT,
    PAUSED, VESTING_DURATION, VESTING_START,
};
use credits::msg::ExecuteMsg::AddVesting;

// Version info, for migration info
const CONTRACT_NAME: &str = "crates.io:cw20-merkle-airdrop";
const CONTRACT_VERSION: &str = env!("CARGO_PKG_VERSION");
pub const NEUTRON_DENOM: &str = "untrn";

#[cfg_attr(not(feature = "library"), entry_point)]
pub fn instantiate(
    deps: DepsMut,
    _env: Env,
    info: MessageInfo,
    msg: InstantiateMsg,
) -> Result<Response, ContractError> {
    set_contract_version(deps.storage, CONTRACT_NAME, CONTRACT_VERSION)?;

    PAUSED.save(deps.storage, &false)?;

    CONFIG.save(
        deps.storage,
        &Config {
            owner: info.sender,
            credits_address: deps.api.addr_validate(&msg.credits_address)?,
            reserve_address: deps.api.addr_validate(&msg.reserve_address)?,
        },
    )?;

    // check merkle root length
    let mut root_buf: [u8; 32] = [0; 32];
    hex::decode_to_slice(&msg.merkle_root, &mut root_buf)?;

    MERKLE_ROOT.save(deps.storage, &msg.merkle_root)?;

    if msg.vesting_start < msg.airdrop_start {
        return Err(ContractError::VestingBeforeAirdrop {
            airdrop_start: msg.airdrop_start,
            vesting_start: msg.vesting_start,
        });
    }

    AIRDROP_START.save(deps.storage, &msg.airdrop_start)?;
    VESTING_START.save(deps.storage, &msg.vesting_start)?;
    VESTING_DURATION.save(deps.storage, &msg.vesting_duration_seconds)?;

    // save hrp
    if let Some(hrp) = msg.hrp {
        HRP.save(deps.storage, &hrp)?;
    }

    // save total airdropped amount
    let amount = msg.total_amount.unwrap_or_else(Uint128::zero);
    AMOUNT.save(deps.storage, &amount)?;
    AMOUNT_CLAIMED.save(deps.storage, &Uint128::zero())?;

    Ok(Response::new().add_attributes(vec![
        attr("action", "instantiate"),
        attr("merkle_root", msg.merkle_root),
        attr("total_amount", amount),
    ]))
}

#[cfg_attr(not(feature = "library"), entry_point)]
pub fn execute(
    deps: DepsMut,
    env: Env,
    info: MessageInfo,
    msg: ExecuteMsg,
) -> Result<Response, ContractError> {
    match msg {
        ExecuteMsg::Claim { amount, proof } => execute_claim(deps, env, info, amount, proof),
        ExecuteMsg::WithdrawAll {} => execute_withdraw_all(deps, env, info),
        ExecuteMsg::Pause {} => execute_pause(deps, env, info),
        ExecuteMsg::Resume {} => execute_resume(deps, env, info),
    }
}

pub fn execute_claim(
    deps: DepsMut,
    env: Env,
    info: MessageInfo,
    amount: Uint128,
    proof: Vec<String>,
) -> Result<Response, ContractError> {
    // airdrop begun
    let start = AIRDROP_START.load(deps.storage)?;
    if env.block.time.seconds() < start {
        return Err(ContractError::NotBegun { start });
    }
    // not expired
    let vesting_start = VESTING_START.load(deps.storage)?;
    let vesting_duration = VESTING_DURATION.load(deps.storage)?;
    let expiration = vesting_start + vesting_duration;
    if env.block.time.seconds() > expiration {
        return Err(ContractError::Expired { expiration });
    }

    let is_paused = PAUSED.load(deps.storage)?;
    if is_paused {
        return Err(ContractError::Paused {});
    }

    // if present verify signature and extract external address or use info.sender as proof
    // if signature is not present in the message, verification will fail since info.sender is not present in the merkle root
    let proof_addr = info.sender.to_string();

    // verify not claimed
    let claimed = CLAIM.may_load(deps.storage, proof_addr.clone())?;
    if claimed.is_some() {
        return Err(ContractError::Claimed {});
    }

    // verify merkle root
    let config = CONFIG.load(deps.storage)?;
    let merkle_root = MERKLE_ROOT.load(deps.storage)?;

    let user_input = format!("{}{}", proof_addr, amount);
    let hash = sha2::Sha256::digest(user_input.as_bytes())
        .as_slice()
        .try_into()
        .map_err(|_| ContractError::WrongLength {})?;

    let hash = proof.into_iter().try_fold(hash, |hash, p| {
        let mut proof_buf = [0; 32];
        hex::decode_to_slice(p, &mut proof_buf)?;
        let mut hashes = [hash, proof_buf];
        hashes.sort_unstable();
        sha2::Sha256::digest(&hashes.concat())
            .as_slice()
            .try_into()
            .map_err(|_| ContractError::WrongLength {})
    })?;

    let mut root_buf: [u8; 32] = [0; 32];
    hex::decode_to_slice(merkle_root, &mut root_buf)?;
    if root_buf != hash {
        return Err(ContractError::VerificationFailed {});
    }

    // Update claim index
    CLAIM.save(deps.storage, proof_addr, &true)?;

    // Update total claimed to reflect
    let mut claimed_amount = AMOUNT_CLAIMED.load(deps.storage)?;
    claimed_amount += amount;
    AMOUNT_CLAIMED.save(deps.storage, &claimed_amount)?;

    let transfer_message = Cw20Contract(config.credits_address.clone())
        .call(Cw20ExecuteMsg::Transfer {
            recipient: info.sender.to_string(),
            amount,
        })
        .map_err(ContractError::Std)?;
    let vesting_message = WasmMsg::Execute {
        contract_addr: config.credits_address.to_string(),
        msg: to_binary(&AddVesting {
            address: info.sender.to_string(),
            amount,
            start_time: vesting_start,
            duration: vesting_duration,
        })?,
        funds: vec![],
    };
    let res = Response::new()
        .add_message(transfer_message)
        .add_message(vesting_message)
        .add_attributes(vec![
            attr("action", "claim"),
            attr("address", info.sender.to_string()),
            attr("amount", amount),
        ]);
    Ok(res)
}

pub fn execute_withdraw_all(
    deps: DepsMut,
    env: Env,
    info: MessageInfo,
) -> Result<Response, ContractError> {
    // authorize owner
    let cfg = CONFIG.load(deps.storage)?;
    if info.sender != cfg.owner {
        return Err(ContractError::Unauthorized {});
    }

<<<<<<< HEAD
    let vesting_start = VESTING_START.load(deps.storage)?;
    let vesting_duration = VESTING_DURATION.load(deps.storage)?;
    let expiration = vesting_start.plus_seconds(vesting_duration);
    if env.block.time <= expiration {
        return Err(ContractError::WithdrawAllUnavailable {
            available_at: expiration,
        });
    }

    let is_paused = PAUSED.load(deps.storage)?;
    if is_paused {
        return Err(ContractError::Paused {});
=======
    if !PAUSED.load(deps.storage)? {
        let vesting_start = VESTING_START.load(deps.storage)?;
        let vesting_duration = VESTING_DURATION.load(deps.storage)?;
        let expiration = vesting_start + vesting_duration;
        deps.api.debug(&format!(
            "now: {} then {}",
            env.block.time.seconds(),
            expiration
        ));
        if env.block.time.seconds() <= expiration {
            return Err(ContractError::WithdrawAllUnavailable {
                available_at: expiration,
            });
        }
>>>>>>> 24e09a17
    }

    // Get the current total balance for the contract and burn it all.
    // By burning, we exchange them for NTRN tokens
    let amount_to_withdraw = deps
        .querier
        .query_wasm_smart::<BalanceResponse>(
            cfg.credits_address.to_string(),
            &Cw20QueryMsg::Balance {
                address: env.contract.address.to_string(),
            },
        )?
        .balance;

    // Generate burn submessage and return a response
    let burn_message = CosmosMsg::Wasm(WasmMsg::Execute {
        contract_addr: cfg.credits_address.to_string(),
        msg: to_binary(&Cw20ExecuteMsg::Burn {
            amount: amount_to_withdraw,
        })?,
        funds: vec![],
    });
    let send_message = CosmosMsg::Bank(BankMsg::Send {
        to_address: cfg.reserve_address.to_string(),
        amount: vec![coin(amount_to_withdraw.u128(), NEUTRON_DENOM)],
    });
    let res = Response::new()
        .add_messages([burn_message, send_message])
        .add_attributes(vec![
            attr("action", "withdraw_all"),
            attr("address", info.sender),
            attr("amount", amount_to_withdraw),
            attr("recipient", cfg.reserve_address),
        ]);
    Ok(res)
}

pub fn execute_pause(
    deps: DepsMut,
    env: Env,
    info: MessageInfo,
) -> Result<Response, ContractError> {
    // authorize owner
    let cfg = CONFIG.load(deps.storage)?;
    if info.sender != cfg.owner {
        return Err(ContractError::Unauthorized {});
    }

    let start = AIRDROP_START.load(deps.storage)?;
    if env.block.time.seconds() < start {
        return Err(ContractError::NotBegun { start });
    }

    let vesting_start = VESTING_START.load(deps.storage)?;
    let vesting_duration = VESTING_DURATION.load(deps.storage)?;
    let expiration = vesting_start + vesting_duration;
    if env.block.time.seconds() > expiration {
        return Err(ContractError::Expired { expiration });
    }

    PAUSED.save(deps.storage, &true)?;
    Ok(Response::new().add_attributes(vec![attr("action", "pause"), attr("paused", "true")]))
}

pub fn execute_resume(
    deps: DepsMut,
    env: Env,
    info: MessageInfo,
) -> Result<Response, ContractError> {
    // authorize owner
    let cfg = CONFIG.load(deps.storage)?;
    if info.sender != cfg.owner {
        return Err(ContractError::Unauthorized {});
    }

    let start = AIRDROP_START.load(deps.storage)?;
    if env.block.time.seconds() < start {
        return Err(ContractError::NotBegun { start });
    }

    let vesting_start = VESTING_START.load(deps.storage)?;
    let vesting_duration = VESTING_DURATION.load(deps.storage)?;
    let expiration = vesting_start + vesting_duration;
    if env.block.time.seconds() > expiration {
        return Err(ContractError::Expired { expiration });
    }

    let is_paused = PAUSED.load(deps.storage)?;
    if !is_paused {
        return Err(ContractError::NotPaused {});
    }

    PAUSED.save(deps.storage, &false)?;
    Ok(Response::new().add_attributes(vec![attr("action", "resume"), attr("paused", "false")]))
}

#[cfg_attr(not(feature = "library"), entry_point)]
pub fn query(deps: Deps, _env: Env, msg: QueryMsg) -> StdResult<Binary> {
    match msg {
        QueryMsg::Config {} => to_binary(&query_config(deps)?),
        QueryMsg::MerkleRoot {} => to_binary(&query_merkle_root(deps)?),
        QueryMsg::IsClaimed { address } => to_binary(&query_is_claimed(deps, address)?),
        QueryMsg::IsPaused {} => to_binary(&query_is_paused(deps)?),
        QueryMsg::TotalClaimed {} => to_binary(&query_total_claimed(deps)?),
        QueryMsg::AccountMap { external_address } => {
            to_binary(&query_address_map(deps, external_address)?)
        }
        QueryMsg::AllAccountMaps { start_after, limit } => {
            to_binary(&query_all_address_map(deps, start_after, limit)?)
        }
    }
}

pub fn query_config(deps: Deps) -> StdResult<ConfigResponse> {
    let cfg = CONFIG.load(deps.storage)?;
    Ok(ConfigResponse {
        owner: cfg.owner.to_string(),
        credits_address: cfg.credits_address.to_string(),
        reserve_address: cfg.reserve_address.to_string(),
    })
}

pub fn query_merkle_root(deps: Deps) -> StdResult<MerkleRootResponse> {
    let merkle_root = MERKLE_ROOT.load(deps.storage)?;
    let airdrop_start = AIRDROP_START.load(deps.storage)?;
    let vesting_start = VESTING_START.load(deps.storage)?;
    let vesting_duration_seconds = VESTING_DURATION.load(deps.storage)?;
    let total_amount = AMOUNT.load(deps.storage)?;

    Ok(MerkleRootResponse {
        merkle_root,
        airdrop_start,
        vesting_start,
        vesting_duration_seconds,
        total_amount,
    })
}

pub fn query_is_claimed(deps: Deps, address: String) -> StdResult<IsClaimedResponse> {
    let is_claimed = CLAIM.may_load(deps.storage, address)?.unwrap_or(false);
    let resp = IsClaimedResponse { is_claimed };

    Ok(resp)
}

pub fn query_is_paused(deps: Deps) -> StdResult<IsPausedResponse> {
    let is_paused = PAUSED.may_load(deps.storage)?.unwrap_or(false);
    let resp = IsPausedResponse { is_paused };

    Ok(resp)
}

pub fn query_total_claimed(deps: Deps) -> StdResult<TotalClaimedResponse> {
    let total_claimed = AMOUNT_CLAIMED.load(deps.storage)?;
    let resp = TotalClaimedResponse { total_claimed };

    Ok(resp)
}

pub fn query_address_map(deps: Deps, external_address: String) -> StdResult<AccountMapResponse> {
    let host_address = ACCOUNT_MAP.load(deps.storage, external_address.clone())?;
    let resp = AccountMapResponse {
        host_address,
        external_address,
    };

    Ok(resp)
}

#[cfg_attr(not(feature = "library"), entry_point)]
pub fn migrate(_deps: DepsMut, _env: Env, _msg: MigrateMsg) -> Result<Response, ContractError> {
    Ok(Response::default())
}<|MERGE_RESOLUTION|>--- conflicted
+++ resolved
@@ -7,11 +7,6 @@
 };
 use cw2::set_contract_version;
 use cw20::{BalanceResponse, Cw20Contract, Cw20ExecuteMsg, Cw20QueryMsg};
-<<<<<<< HEAD
-use cw_utils::{Expiration, Scheduled};
-=======
-use semver::Version;
->>>>>>> 24e09a17
 use sha2::Digest;
 use std::convert::TryInto;
 
@@ -208,11 +203,15 @@
         return Err(ContractError::Unauthorized {});
     }
 
-<<<<<<< HEAD
     let vesting_start = VESTING_START.load(deps.storage)?;
     let vesting_duration = VESTING_DURATION.load(deps.storage)?;
-    let expiration = vesting_start.plus_seconds(vesting_duration);
-    if env.block.time <= expiration {
+    let expiration = vesting_start + vesting_duration;
+    deps.api.debug(&format!(
+        "now: {} then {}",
+        env.block.time.seconds(),
+        expiration
+    ));
+    if env.block.time.seconds() <= expiration {
         return Err(ContractError::WithdrawAllUnavailable {
             available_at: expiration,
         });
@@ -221,22 +220,6 @@
     let is_paused = PAUSED.load(deps.storage)?;
     if is_paused {
         return Err(ContractError::Paused {});
-=======
-    if !PAUSED.load(deps.storage)? {
-        let vesting_start = VESTING_START.load(deps.storage)?;
-        let vesting_duration = VESTING_DURATION.load(deps.storage)?;
-        let expiration = vesting_start + vesting_duration;
-        deps.api.debug(&format!(
-            "now: {} then {}",
-            env.block.time.seconds(),
-            expiration
-        ));
-        if env.block.time.seconds() <= expiration {
-            return Err(ContractError::WithdrawAllUnavailable {
-                available_at: expiration,
-            });
-        }
->>>>>>> 24e09a17
     }
 
     // Get the current total balance for the contract and burn it all.
