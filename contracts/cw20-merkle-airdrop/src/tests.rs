--- conflicted
+++ resolved
@@ -547,472 +547,4 @@
             start: airdrop_start
         }
     )
-<<<<<<< HEAD
-=======
-}
-
-mod external_sig {
-    use super::*;
-    use crate::msg::SignatureInfo;
-
-    const TEST_DATA_EXTERNAL_SIG: &[u8] =
-        include_bytes!("../testdata/airdrop_external_sig_test_data.json");
-
-    #[test]
-    fn test_cosmos_sig_verify() {
-        let deps = mock_dependencies();
-        let signature_raw = Binary::from_base64("eyJwdWJfa2V5IjoiQWhOZ2UxV01aVXl1ODZ5VGx5ZWpEdVVxUFZTdURONUJhQzArdkw4b3RkSnYiLCJzaWduYXR1cmUiOiJQY1FPczhXSDVPMndXL3Z3ZzZBTElqaW9VNGorMUZYNTZKU1R1MzdIb2lGbThJck5aem5HaGlIRFV1R1VTUmlhVnZRZ2s4Q0tURmNyeVpuYjZLNVhyQT09In0=");
-
-        let sig = SignatureInfo {
-            claim_msg: Binary::from_base64("eyJhY2NvdW50X251bWJlciI6IjExMjM2IiwiY2hhaW5faWQiOiJwaXNjby0xIiwiZmVlIjp7ImFtb3VudCI6W3siYW1vdW50IjoiMTU4MTIiLCJkZW5vbSI6InVsdW5hIn1dLCJnYXMiOiIxMDU0MDcifSwibWVtbyI6Imp1bm8xMHMydXU5MjY0ZWhscWw1ZnB5cmg5dW5kbmw1bmxhdzYzdGQwaGgiLCJtc2dzIjpbeyJ0eXBlIjoiY29zbW9zLXNkay9Nc2dTZW5kIiwidmFsdWUiOnsiYW1vdW50IjpbeyJhbW91bnQiOiIxIiwiZGVub20iOiJ1bHVuYSJ9XSwiZnJvbV9hZGRyZXNzIjoidGVycmExZmV6NTlzdjh1cjk3MzRmZnJwdndwY2phZHg3bjB4Nno2eHdwN3oiLCJ0b19hZGRyZXNzIjoidGVycmExZmV6NTlzdjh1cjk3MzRmZnJwdndwY2phZHg3bjB4Nno2eHdwN3oifX1dLCJzZXF1ZW5jZSI6IjAifQ==").unwrap(),
-            signature: signature_raw.unwrap(),
-        };
-        let cosmos_signature: CosmosSignature = from_binary(&sig.signature).unwrap();
-        let res = cosmos_signature
-            .verify(deps.as_ref(), &sig.claim_msg)
-            .unwrap();
-        assert!(res);
-    }
-
-    #[test]
-    fn test_derive_addr_from_pubkey() {
-        let test_data: Encoded = from_slice(TEST_DATA_EXTERNAL_SIG).unwrap();
-        let cosmos_signature: CosmosSignature =
-            from_binary(&test_data.signed_msg.unwrap().signature).unwrap();
-        let derived_addr = cosmos_signature
-            .derive_addr_from_pubkey(&test_data.hrp.unwrap())
-            .unwrap();
-        assert_eq!(test_data.account, derived_addr);
-    }
-
-    #[test]
-    fn claim_with_external_sigs() {
-        let mut deps = mock_dependencies();
-        let env = mock_env();
-        let airdrop_start = env.block.time.minus_seconds(5_000).seconds();
-        let vesting_start = env.block.time.plus_seconds(10_000).seconds();
-        let vesting_duration_seconds = 20_000;
-        let test_data: Encoded = from_slice(TEST_DATA_EXTERNAL_SIG).unwrap();
-        let claim_addr = test_data
-            .signed_msg
-            .clone()
-            .unwrap()
-            .extract_addr()
-            .unwrap();
-
-        let msg = InstantiateMsg {
-            credits_address: "credits0000".to_string(),
-            reserve_address: "reserve0000".to_string(),
-            merkle_root: test_data.root,
-            airdrop_start,
-            vesting_start,
-            vesting_duration_seconds,
-            total_amount: None,
-            hrp: Some(test_data.hrp.unwrap()),
-        };
-
-        let info = mock_info("owner0000", &[]);
-        let _res = instantiate(deps.as_mut(), env, info, msg).unwrap();
-
-        // cant claim without sig, info.sender is not present in the root
-        let msg = ExecuteMsg::Claim {
-            amount: test_data.amount,
-            proof: test_data.proofs.clone(),
-            sig_info: None,
-        };
-
-        let env = mock_env();
-        let info = mock_info(claim_addr.as_str(), &[]);
-        let res = execute(deps.as_mut(), env, info, msg).unwrap_err();
-        assert_eq!(res, ContractError::VerificationFailed {});
-
-        // can claim with sig
-        let msg = ExecuteMsg::Claim {
-            amount: test_data.amount,
-            proof: test_data.proofs,
-            sig_info: test_data.signed_msg,
-        };
-
-        let env = mock_env();
-        let info = mock_info(claim_addr.as_str(), &[]);
-        let res = execute(deps.as_mut(), env.clone(), info.clone(), msg.clone()).unwrap();
-        let expected = vec![
-            SubMsg::new(CosmosMsg::Wasm(WasmMsg::Execute {
-                contract_addr: "credits0000".to_string(),
-                msg: to_binary(&Cw20ExecuteMsg::Transfer {
-                    recipient: claim_addr.to_string(),
-                    amount: test_data.amount,
-                })
-                .unwrap(),
-                funds: vec![],
-            })),
-            SubMsg::new(CosmosMsg::Wasm(WasmMsg::Execute {
-                contract_addr: "credits0000".to_string(),
-                msg: to_binary(&AddVesting {
-                    address: claim_addr.clone(),
-                    amount: test_data.amount,
-                    start_time: vesting_start,
-                    duration: vesting_duration_seconds,
-                })
-                .unwrap(),
-                funds: vec![],
-            })),
-        ];
-
-        assert_eq!(res.messages, expected);
-        assert_eq!(
-            res.attributes,
-            vec![
-                attr("action", "claim"),
-                attr("address", claim_addr.clone()),
-                attr("amount", test_data.amount),
-            ]
-        );
-
-        // Check total claimed
-        assert_eq!(
-            from_binary::<TotalClaimedResponse>(
-                &query(deps.as_ref(), env.clone(), QueryMsg::TotalClaimed {},).unwrap()
-            )
-            .unwrap()
-            .total_claimed,
-            test_data.amount
-        );
-
-        // Check address is claimed
-        assert!(
-            from_binary::<IsClaimedResponse>(
-                &query(
-                    deps.as_ref(),
-                    env.clone(),
-                    QueryMsg::IsClaimed {
-                        address: test_data.account.clone(),
-                    },
-                )
-                .unwrap()
-            )
-            .unwrap()
-            .is_claimed
-        );
-
-        // check error on double claim
-        let res = execute(deps.as_mut(), env.clone(), info, msg).unwrap_err();
-        assert_eq!(res, ContractError::Claimed {});
-
-        // query map
-
-        let map = from_binary::<AccountMapResponse>(
-            &query(
-                deps.as_ref(),
-                env,
-                QueryMsg::AccountMap {
-                    external_address: test_data.account.clone(),
-                },
-            )
-            .unwrap(),
-        )
-        .unwrap();
-        assert_eq!(map.external_address, test_data.account);
-        assert_eq!(map.host_address, claim_addr);
-    }
-
-    #[test]
-    fn claim_paused_airdrop() {
-        let mut deps = mock_dependencies();
-        let env = mock_env();
-        let airdrop_start = env.block.time.minus_seconds(5_000).seconds();
-        let vesting_start = env.block.time.plus_seconds(10_000).seconds();
-        let vesting_duration_seconds = 20_000;
-        let test_data: Encoded = from_slice(TEST_DATA_1).unwrap();
-
-        let msg = InstantiateMsg {
-            credits_address: "credits0000".to_string(),
-            reserve_address: "reserve0000".to_string(),
-            merkle_root: test_data.root,
-            airdrop_start,
-            vesting_start,
-            vesting_duration_seconds,
-            total_amount: None,
-            hrp: None,
-        };
-
-        let info = mock_info("owner0000", &[]);
-        let _res = instantiate(deps.as_mut(), env, info, msg).unwrap();
-
-        let pause_msg = ExecuteMsg::Pause {};
-        let env = mock_env();
-        let info = mock_info("owner0000", &[]);
-        let result = execute(deps.as_mut(), env, info, pause_msg).unwrap();
-
-        assert_eq!(
-            result.attributes,
-            vec![attr("action", "pause"), attr("paused", "true"),]
-        );
-
-        let msg = ExecuteMsg::Claim {
-            amount: test_data.amount,
-            proof: test_data.proofs.clone(),
-            sig_info: None,
-        };
-
-        let env = mock_env();
-        let info = mock_info(test_data.account.as_str(), &[]);
-        let res = execute(deps.as_mut(), env, info, msg).unwrap_err();
-
-        assert_eq!(res, ContractError::Paused {});
-
-        let resume_msg = ExecuteMsg::Resume {};
-        let env = mock_env();
-        let info = mock_info("owner0000", &[]);
-        let result = execute(deps.as_mut(), env, info, resume_msg).unwrap();
-
-        assert_eq!(
-            result.attributes,
-            vec![attr("action", "resume"), attr("paused", "false"),]
-        );
-        let msg = ExecuteMsg::Claim {
-            amount: test_data.amount,
-            proof: test_data.proofs.clone(),
-            sig_info: None,
-        };
-        let env = mock_env();
-        let info = mock_info(test_data.account.as_str(), &[]);
-        let res = execute(deps.as_mut(), env, info, msg).unwrap();
-        let expected = vec![
-            SubMsg::new(CosmosMsg::Wasm(WasmMsg::Execute {
-                contract_addr: "credits0000".to_string(),
-                msg: to_binary(&Cw20ExecuteMsg::Transfer {
-                    recipient: test_data.account.to_string(),
-                    amount: test_data.amount,
-                })
-                .unwrap(),
-                funds: vec![],
-            })),
-            SubMsg::new(CosmosMsg::Wasm(WasmMsg::Execute {
-                contract_addr: "credits0000".to_string(),
-                msg: to_binary(&AddVesting {
-                    address: test_data.account.clone(),
-                    amount: test_data.amount,
-                    start_time: vesting_start,
-                    duration: vesting_duration_seconds,
-                })
-                .unwrap(),
-                funds: vec![],
-            })),
-        ];
-        assert_eq!(res.messages, expected);
-
-        assert_eq!(
-            res.attributes,
-            vec![
-                attr("action", "claim"),
-                attr("address", test_data.account.clone()),
-                attr("amount", test_data.amount),
-            ]
-        );
-    }
-
-    #[test]
-    fn withdraw_all_paused_airdrop() {
-        let test_data: Encoded = from_slice(TEST_DATA_1).unwrap();
-        let mut router = mock_app();
-        router
-            .init_modules(|router, _api, storage| {
-                router.bank = BankKeeper::new();
-                router.bank.init_balance(
-                    storage,
-                    &Addr::unchecked("neutron_holder"),
-                    vec![coin(10000, NEUTRON_DENOM)],
-                )
-            })
-            .unwrap();
-        let block_info = BlockInfo {
-            height: 12345,
-            time: Timestamp::from_seconds(12345),
-            chain_id: "testing".to_string(),
-        };
-        router.set_block(block_info);
-
-        let merkle_airdrop_id = router.store_code(contract_merkle_airdrop());
-        let cw20_id = router.store_code(contract_cw20());
-
-        let cw20_instantiate_msg = cw20_base::msg::InstantiateMsg {
-            name: "Airdrop Token".parse().unwrap(),
-            symbol: "ADT".parse().unwrap(),
-            decimals: 6,
-            initial_balances: vec![],
-            mint: Some(MinterResponse {
-                minter: "minter0000".to_string(),
-                cap: None,
-            }),
-            marketing: None,
-        };
-        let cw20_addr = router
-            .instantiate_contract(
-                cw20_id,
-                Addr::unchecked("minter0000".to_string()),
-                &cw20_instantiate_msg,
-                &[],
-                "Airdrop Test",
-                None,
-            )
-            .unwrap();
-
-        let merkle_airdrop_instantiate_msg = InstantiateMsg {
-            credits_address: cw20_addr.to_string(),
-            reserve_address: "reserve0000".to_string(),
-            merkle_root: test_data.root,
-            airdrop_start: router.block_info().time.seconds() - 5_000,
-            vesting_start: router.block_info().time.seconds() + 10_000,
-            vesting_duration_seconds: 20_000,
-            total_amount: Some(Uint128::new(10000)),
-            hrp: None,
-        };
-
-        let merkle_airdrop_addr = router
-            .instantiate_contract(
-                merkle_airdrop_id,
-                Addr::unchecked("owner0000".to_string()),
-                &merkle_airdrop_instantiate_msg,
-                &[],
-                "Airdrop Test",
-                None,
-            )
-            .unwrap();
-
-        //mint cw20 tokens
-        let mint_recipient = Addr::unchecked(merkle_airdrop_addr.to_string());
-        let mint_amount = Uint128::new(10000);
-        let cw20_mint_msg = cw20_base::msg::ExecuteMsg::Mint {
-            recipient: mint_recipient.to_string(),
-            amount: mint_amount,
-        };
-        //execute mint
-        router
-            .execute_contract(
-                Addr::unchecked("minter0000".to_string()),
-                cw20_addr.clone(),
-                &cw20_mint_msg,
-                &[],
-            )
-            .unwrap();
-
-        //check airdrop contract balance
-        let response: BalanceResponse = router
-            .wrap()
-            .query_wasm_smart(
-                &cw20_addr,
-                &cw20_base::msg::QueryMsg::Balance {
-                    address: mint_recipient.to_string(),
-                },
-            )
-            .unwrap();
-        assert_eq!(Uint128::new(10000), response.balance);
-
-        // Can't withdraw before pause
-        let msg = ExecuteMsg::WithdrawAll {};
-        router
-            .execute_contract(
-                Addr::unchecked("owner0000"),
-                merkle_airdrop_addr.clone(),
-                &msg,
-                &[],
-            )
-            .unwrap_err()
-            .downcast::<ContractError>()
-            .unwrap();
-
-        let pause_msg = ExecuteMsg::Pause {};
-        let result = router
-            .execute_contract(
-                Addr::unchecked("owner0000"),
-                merkle_airdrop_addr.clone(),
-                &pause_msg,
-                &[],
-            )
-            .unwrap()
-            .events
-            .into_iter()
-            .find(|event| event.ty == "wasm")
-            .unwrap()
-            .attributes
-            .into_iter()
-            .filter(|attribute| ["action", "paused"].contains(&attribute.key.as_str()))
-            .collect::<Vec<_>>();
-        assert_eq!(
-            result,
-            vec![attr("action", "pause"), attr("paused", "true")]
-        );
-
-        // We expect credits contract to send 10000 neutrons to merkle airdrop contract
-        // during processing of this message, so we mimic this behaviour manually
-        router
-            .send_tokens(
-                Addr::unchecked("neutron_holder"),
-                merkle_airdrop_addr.clone(),
-                &[coin(10000, NEUTRON_DENOM)],
-            )
-            .unwrap();
-
-        //Withdraw when paused
-        let msg = ExecuteMsg::WithdrawAll {};
-        let res = router
-            .execute_contract(
-                Addr::unchecked("owner0000"),
-                merkle_airdrop_addr.clone(),
-                &msg,
-                &[],
-            )
-            .unwrap();
-
-        assert_eq!(
-            res.events[1].attributes,
-            vec![
-                Attribute {
-                    key: "_contract_addr".to_string(),
-                    value: "contract1".to_string()
-                },
-                Attribute {
-                    key: "action".to_string(),
-                    value: "withdraw_all".to_string()
-                },
-                Attribute {
-                    key: "address".to_string(),
-                    value: "owner0000".to_string()
-                },
-                Attribute {
-                    key: "amount".to_string(),
-                    value: "10000".to_string()
-                },
-                Attribute {
-                    key: "recipient".to_string(),
-                    value: "reserve0000".to_string()
-                }
-            ]
-        );
-        //check airdrop contract cw20 balance
-        let new_balance: BalanceResponse = router
-            .wrap()
-            .query_wasm_smart(
-                &cw20_addr,
-                &cw20_base::msg::QueryMsg::Balance {
-                    address: mint_recipient.to_string(),
-                },
-            )
-            .unwrap();
-        assert_eq!(Uint128::zero(), new_balance.balance);
-        //check airdrop contract balance
-        let recipient_balance = router
-            .wrap()
-            .query_balance(merkle_airdrop_addr.to_string(), NEUTRON_DENOM)
-            .unwrap();
-        assert_eq!(Uint128::new(0), recipient_balance.amount);
-        //check reserve contract balance
-        let recipient_balance = router
-            .wrap()
-            .query_balance("reserve0000", NEUTRON_DENOM)
-            .unwrap();
-        assert_eq!(Uint128::new(10000), recipient_balance.amount);
-    }
->>>>>>> 24e09a17
 }