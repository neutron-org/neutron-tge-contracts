--- conflicted
+++ resolved
@@ -2,11 +2,7 @@
 use std::convert::TryInto;
 use std::str::FromStr;
 
-<<<<<<< HEAD
-use astroport::asset::{addr_validate_to_lower, Asset, AssetInfo};
-=======
-use astroport::asset::{pair_info_by_pool, Asset, AssetInfo};
->>>>>>> ccb2bc07
+use astroport::asset::{Asset, AssetInfo};
 use astroport::common::{claim_ownership, drop_ownership_proposal, propose_new_owner};
 use astroport::generator::{
     ExecuteMsg as GenExecuteMsg, PendingTokenResponse, QueryMsg as GenQueryMsg, RewardInfoResponse,
@@ -92,7 +88,7 @@
 
     // POOL INFO :: Initialize new pool
     let pool_info = PoolInfo {
-        pool: addr_validate_to_lower(deps.api, msg.atom_token)?,
+        pool: deps.api.addr_validate(&msg.atom_token)?,
         amount_in_lockups: Default::default(),
         incentives_share: 0,
         weighted_amount: Default::default(),
@@ -104,7 +100,7 @@
 
     // POOL INFO :: Initialize new pool
     let pool_info = PoolInfo {
-        pool: addr_validate_to_lower(deps.api, msg.usdc_token)?,
+        pool: deps.api.addr_validate(&msg.usdc_token)?,
         amount_in_lockups: Default::default(),
         incentives_share: 0,
         weighted_amount: Default::default(),
@@ -120,7 +116,7 @@
             .map(|v| deps.api.addr_validate(&v))
             .transpose()?
             .unwrap_or(info.sender),
-        credit_contract: addr_validate_to_lower(deps.api, &msg.credit_contract)?,
+        credit_contract: deps.api.addr_validate(&msg.credit_contract)?,
         auction_contract: None,
         generator: None,
         init_timestamp: msg.init_timestamp,
@@ -189,31 +185,6 @@
             withdraw_lp_stake,
         ),
         ExecuteMsg::Callback(msg) => _handle_callback(deps, env, info, msg),
-<<<<<<< HEAD
-=======
-        ExecuteMsg::ClaimAssetReward {
-            recipient,
-            terraswap_lp_token,
-            duration,
-        } => {
-            let recipient = recipient.map_or_else(
-                || Ok(info.sender.clone()),
-                |recip_addr| deps.api.addr_validate(&recip_addr),
-            )?;
-            handle_claim_asset_reward(
-                deps.as_ref(),
-                env,
-                info.sender,
-                recipient,
-                terraswap_lp_token,
-                duration,
-            )
-        }
-        ExecuteMsg::TogglePoolRewards {
-            terraswap_lp_token,
-            enable,
-        } => handle_toggle_rewards(deps, info, terraswap_lp_token, enable),
->>>>>>> ccb2bc07
         ExecuteMsg::ProposeNewOwner { owner, expires_in } => {
             let config: Config = CONFIG.load(deps.storage)?;
             propose_new_owner(
@@ -228,10 +199,6 @@
         }
         ExecuteMsg::DropOwnershipProposal {} => {
             let config: Config = CONFIG.load(deps.storage)?;
-<<<<<<< HEAD
-=======
-
->>>>>>> ccb2bc07
             drop_ownership_proposal(deps, info, config.owner, OWNERSHIP_PROPOSAL)
         }
         ExecuteMsg::ClaimOwnership {} => {
@@ -276,11 +243,7 @@
     info: MessageInfo,
     cw20_msg: Cw20ReceiveMsg,
 ) -> Result<Response, StdError> {
-<<<<<<< HEAD
-    let cw20_sender_addr = addr_validate_to_lower(deps.api, &cw20_msg.sender)?;
-=======
-    let user_address = deps.api.addr_validate(&cw20_msg.sender)?;
->>>>>>> ccb2bc07
+    let cw20_sender_addr = deps.api.addr_validate(&cw20_msg.sender)?;
     // CHECK :: Tokens sent > 0
     if cw20_msg.amount == Uint128::zero() {
         return Err(StdError::generic_err(
@@ -417,7 +380,7 @@
             duration,
         )?),
         QueryMsg::QueryUserLockupTotalAtHeight {pool_type, user_address, height} => {
-            to_binary(&query_user_lockup_total_at_height(deps, pool_type, addr_validate_to_lower(deps.api, user_address)?, height)?)
+            to_binary(&query_user_lockup_total_at_height(deps, pool_type, deps.api.addr_validate(&user_address)?, height)?)
         },
         QueryMsg::QueryLockupTotalAtHeight {pool_type, height} => {
             to_binary(&query_lockup_total_at_height(deps, pool_type, height)?)
@@ -457,18 +420,6 @@
         return Err(StdError::generic_err("Unauthorized"));
     }
 
-<<<<<<< HEAD
-=======
-    if let Some(astro_addr) = new_config.astro_token_address {
-        if config.astro_token.is_some() {
-            return Err(StdError::generic_err("ASTRO token already set"));
-        }
-
-        config.astro_token = Some(deps.api.addr_validate(&astro_addr)?);
-        attributes.push(attr("new_astro_token", astro_addr))
-    };
-
->>>>>>> ccb2bc07
     if let Some(auction) = new_config.auction_contract_address {
         match config.auction_contract {
             Some(_) => {
@@ -579,31 +530,15 @@
         ));
     }
 
-<<<<<<< HEAD
     // CHECK ::: Is LP Token Pool initialized
     let mut pool_info = ASSET_POOLS.load(deps.storage, pool_type)?;
-=======
-    let terraswap_lp_token = deps.api.addr_validate(&terraswap_lp_token)?;
->>>>>>> ccb2bc07
 
     if info.sender != pool_info.pool {
         return Err(StdError::generic_err("Unknown cw20 token address"));
     }
 
-<<<<<<< HEAD
     // Set Pool Incentives
     pool_info.incentives_share = incentives_share;
-=======
-    let terraswap_pool = {
-        let res: Option<cw20::MinterResponse> = deps
-            .querier
-            .query_wasm_smart(&terraswap_lp_token, &Cw20QueryMsg::Minter {})?;
-        deps.api.addr_validate(
-            &res.ok_or_else(|| StdError::generic_err("No minter for the LP token!"))?
-                .minter,
-        )?
-    };
->>>>>>> ccb2bc07
 
     let stake_msgs = stake_messages(
         config,
@@ -696,15 +631,11 @@
         return Err(StdError::generic_err("Unauthorized"));
     }
 
-    let user_address = addr_validate_to_lower(deps.api, user_address_raw)?;
-
-<<<<<<< HEAD
+    let user_address = deps.api.addr_validate(&user_address_raw)?;
+
     if !config.lockup_rewards_info.iter().any(|i| i.duration == duration) {
         return Err(StdError::generic_err("invalid duration"))
     }
-=======
-    let terraswap_lp_token = deps.api.addr_validate(&terraswap_lp_token)?;
->>>>>>> ccb2bc07
 
     // CHECK ::: LP Token supported or not ?
     let mut pool_info = ASSET_POOLS.load(deps.storage, pool_type)?;
@@ -723,11 +654,11 @@
     pool_info.weighted_amount += calculate_weight(amount, duration, &config)?;
     pool_info.amount_in_lockups += amount;
 
-    let lockup_key = (pool_type, &user_address, U64Key::new(duration));
+    let lockup_key = (pool_type, &user_address, duration);
 
     let lockup_info = match LOCKUP_INFO.compatible_may_load(
         deps.as_ref(),
-        lockup_key.clone(),
+        lockup_key,
         &config.generator,
     )? {
         Some(mut li) => {
@@ -789,317 +720,7 @@
 ///
 /// * **info** is an object of type [`MessageInfo`].
 ///
-<<<<<<< HEAD
 /// * **pool_type** is an object of type [`PoolType`]. LiquidPool type - USDC or ATOM
-=======
-/// * **env** is an object of type [`Env`].
-///
-/// * **info** is an object of type [`MessageInfo`].
-///
-/// * **terraswap_lp_token** is an object of type [`String`]. Parameter to identify the pool
-///
-/// * **astroport_pool_addr** is an object of type [`String`].
-///
-/// * **slippage_tolerance** is an optional object of type [`Decimal`]. Astroport Pool address to which the liquidity is to be migrated
-pub fn handle_migrate_liquidity(
-    deps: DepsMut,
-    env: Env,
-    info: MessageInfo,
-    terraswap_lp_token: String,
-    astroport_pool_addr: String,
-    slippage_tolerance: Option<Decimal>,
-) -> StdResult<Response> {
-    let config = CONFIG.load(deps.storage)?;
-
-    // Only owner can call this function
-    if info.sender != config.owner {
-        return Err(StdError::generic_err("Unauthorized"));
-    }
-
-    // CHECK :: may the liquidity be migrated or not ?
-    if env.block.time.seconds()
-        < config.init_timestamp + config.deposit_window + config.withdrawal_window
-    {
-        return Err(StdError::generic_err(
-            "Deposit / Withdrawal windows not closed",
-        ));
-    }
-    let terraswap_lp_token = deps.api.addr_validate(&terraswap_lp_token)?;
-    let astroport_pool = deps.api.addr_validate(&astroport_pool_addr)?;
-
-    let mut pool_info = ASSET_POOLS.load(deps.storage, &terraswap_lp_token)?;
-
-    // CHECK :: has the liquidity already been migrated or not ?
-    if pool_info.migration_info.is_some() {
-        return Err(StdError::generic_err("Liquidity already migrated"));
-    }
-
-    let mut cosmos_msgs: Vec<CosmosMsg> = vec![];
-
-    let lp_balance: BalanceResponse = deps.querier.query_wasm_smart(
-        &terraswap_lp_token,
-        &Cw20QueryMsg::Balance {
-            address: env.contract.address.to_string(),
-        },
-    )?;
-
-    // COSMOS MSG :: WITHDRAW LIQUIDITY FROM TERRASWAP
-    let msg = WasmMsg::Execute {
-        contract_addr: terraswap_lp_token.to_string(),
-        funds: vec![],
-        msg: to_binary(&Cw20ExecuteMsg::Send {
-            contract: pool_info.terraswap_pool.to_string(),
-            msg: to_binary(&terraswap::pair::Cw20HookMsg::WithdrawLiquidity {})?,
-            amount: lp_balance.balance,
-        })?,
-    };
-    cosmos_msgs.push(msg.into());
-
-    let terraswap_lp_info: terraswap::asset::PairInfo = deps.querier.query_wasm_smart(
-        &pool_info.terraswap_pool,
-        &terraswap::pair::QueryMsg::Pair {},
-    )?;
-
-    let mut assets = vec![];
-
-    for asset_info in terraswap_lp_info.asset_infos.iter() {
-        assets.push(terraswap::asset::Asset {
-            amount: match &asset_info {
-                terraswap::asset::AssetInfo::NativeToken { denom } => {
-                    terraswap::querier::query_balance(
-                        &deps.querier,
-                        env.contract.address.clone(),
-                        denom.clone(),
-                    )?
-                }
-                terraswap::asset::AssetInfo::Token { contract_addr } => {
-                    terraswap::querier::query_token_balance(
-                        &deps.querier,
-                        deps.api.addr_validate(contract_addr)?,
-                        env.contract.address.clone(),
-                    )?
-                }
-            },
-            info: asset_info.to_owned(),
-        })
-    }
-
-    // COSMOS MSG :: CALLBACK AFTER LIQUIDITY WITHDRAWAL
-    let update_state_msg = CallbackMsg::WithdrawLiquidityFromTerraswapCallback {
-        terraswap_lp_token: terraswap_lp_token.clone(),
-        astroport_pool: astroport_pool.clone(),
-        prev_assets: assets.try_into().unwrap(),
-        slippage_tolerance,
-    }
-    .to_cosmos_msg(&env)?;
-    cosmos_msgs.push(update_state_msg);
-
-    let astroport_lp_token = {
-        let msg = astroport::pair::QueryMsg::Pair {};
-        let res: astroport::asset::PairInfo =
-            deps.querier.query_wasm_smart(&astroport_pool, &msg)?;
-        res.liquidity_token
-    };
-
-    pool_info.migration_info = Some(MigrationInfo {
-        astroport_lp_token,
-        terraswap_migrated_amount: lp_balance.balance,
-    });
-    ASSET_POOLS.save(deps.storage, &terraswap_lp_token, &pool_info)?;
-
-    Ok(Response::new().add_messages(cosmos_msgs))
-}
-
-/// Stakes one of the supported LP Tokens with the Generator contract. Returns a default object of type [`Response`].
-/// ## Params
-/// * **deps** is an object of type [`DepsMut`].
-///
-/// * **env** is an object of type [`Env`].
-///
-/// * **info** is an object of type [`MessageInfo`].
-///
-/// * **terraswap_lp_token** is an object of type [`String`]. Pool's terraswap LP token address whose Astroport LP tokens are to be staked.
-pub fn handle_stake_lp_tokens(
-    deps: DepsMut,
-    env: Env,
-    info: MessageInfo,
-    terraswap_lp_token: String,
-) -> StdResult<Response> {
-    let config = CONFIG.load(deps.storage)?;
-
-    let mut cosmos_msgs = vec![];
-
-    // CHECK ::: Only owner can call this function
-    if info.sender != config.owner {
-        return Err(StdError::generic_err("Unauthorized"));
-    }
-
-    let terraswap_lp_token = deps.api.addr_validate(&terraswap_lp_token)?;
-
-    // CHECK ::: Is LP Token Pool supported or not ?
-    let mut pool_info = ASSET_POOLS.load(deps.storage, &terraswap_lp_token)?;
-
-    let MigrationInfo {
-        astroport_lp_token, ..
-    } = pool_info
-        .migration_info
-        .as_ref()
-        .ok_or_else(|| StdError::generic_err("Terraswap liquidity hasn't migrated yet!"))?;
-
-    let amount = {
-        let res: BalanceResponse = deps.querier.query_wasm_smart(
-            astroport_lp_token,
-            &Cw20QueryMsg::Balance {
-                address: env.contract.address.to_string(),
-            },
-        )?;
-        res.balance
-    };
-
-    let generator = config
-        .generator
-        .as_ref()
-        .ok_or_else(|| StdError::generic_err("Generator address hasn't set yet!"))?;
-
-    cosmos_msgs.push(CosmosMsg::Wasm(WasmMsg::Execute {
-        contract_addr: astroport_lp_token.to_string(),
-        funds: vec![],
-        msg: to_binary(&Cw20ExecuteMsg::IncreaseAllowance {
-            spender: generator.to_string(),
-            amount,
-            expires: Some(cw20::Expiration::AtHeight(env.block.height + 1u64)),
-        })?,
-    }));
-
-    cosmos_msgs.push(CosmosMsg::Wasm(WasmMsg::Execute {
-        contract_addr: astroport_lp_token.to_string(),
-        funds: vec![],
-        msg: to_binary(&Cw20ExecuteMsg::Send {
-            contract: generator.to_string(),
-            msg: to_binary(&astroport::generator::Cw20HookMsg::Deposit {})?,
-            amount,
-        })?,
-    }));
-
-    // UPDATE STATE & SAVE
-    pool_info.is_staked = true;
-    ASSET_POOLS.save(deps.storage, &terraswap_lp_token, &pool_info)?;
-
-    Ok(Response::new()
-        .add_messages(cosmos_msgs)
-        .add_attributes(vec![
-            attr("action", "stake_to_generator"),
-            attr("terraswap_lp_token", terraswap_lp_token),
-            attr("astroport_lp_amount", amount),
-        ]))
-}
-
-/// Hook function to increase Lockup position size when any of the supported LP Tokens are sent to the contract by the user. Returns a default object of type [`Response`].
-/// ## Params
-/// * **deps** is an object of type [`DepsMut`].
-///
-/// * **env** is an object of type [`Env`].
-///
-/// * **info** is an object of type [`MessageInfo`].
-///
-/// * **user_address** is an object of type [`Addr`]. User which sent the following LP token
-///
-/// * **duration** is an object of type [`u64`]. Number of weeks the LP token is locked for (lockup period begins post the withdrawal window closure).
-///
-/// * **amount** is an object of type [`Uint128`]. Number of LP tokens sent by the user.
-pub fn handle_increase_lockup(
-    deps: DepsMut,
-    env: Env,
-    info: MessageInfo,
-    user_address: Addr,
-    duration: u64,
-    amount: Uint128,
-) -> StdResult<Response> {
-    let config = CONFIG.load(deps.storage)?;
-    let terraswap_lp_token = info.sender;
-
-    // CHECK ::: LP Token supported or not ?
-    let mut pool_info = ASSET_POOLS.load(deps.storage, &terraswap_lp_token)?;
-    let mut user_info = USER_INFO
-        .may_load(deps.storage, &user_address)?
-        .unwrap_or_default();
-
-    // CHECK :: Lockdrop deposit window open
-    let current_time = env.block.time.seconds();
-    if current_time < config.init_timestamp
-        || current_time >= config.init_timestamp + config.deposit_window
-    {
-        return Err(StdError::generic_err("Deposit window closed"));
-    }
-
-    // CHECK :: Valid Lockup Duration
-    if duration > config.max_lock_duration || duration < config.min_lock_duration {
-        return Err(StdError::generic_err(format!(
-            "Lockup duration needs to be between {} and {}",
-            config.min_lock_duration, config.max_lock_duration
-        )));
-    }
-
-    pool_info.weighted_amount += calculate_weight(amount, duration, &config)?;
-    pool_info.terraswap_amount_in_lockups += amount;
-
-    let lockup_key = (&terraswap_lp_token, &user_address, duration);
-
-    let lockup_info =
-        match LOCKUP_INFO.compatible_may_load(deps.as_ref(), lockup_key, &config.generator)? {
-            Some(mut li) => {
-                li.lp_units_locked = li.lp_units_locked.checked_add(amount)?;
-                li
-            }
-            None => {
-                if config.max_positions_per_user == user_info.lockup_positions_index {
-                    return Err(StdError::generic_err(format!(
-                        "Users can only have max {} lockup positions",
-                        config.max_positions_per_user
-                    )));
-                }
-                // Update number of lockup positions the user is having
-                user_info.lockup_positions_index += 1;
-
-                LockupInfoV2 {
-                    lp_units_locked: amount,
-                    astroport_lp_transferred: None,
-                    astro_rewards: Uint128::zero(),
-                    unlock_timestamp: config.init_timestamp
-                        + config.deposit_window
-                        + config.withdrawal_window
-                        + (duration * SECONDS_PER_WEEK),
-                    generator_astro_debt: Uint128::zero(),
-                    generator_proxy_debt: Default::default(),
-                    withdrawal_flag: false,
-                }
-            }
-        };
-
-    // SAVE UPDATED STATE
-    LOCKUP_INFO.save(deps.storage, lockup_key, &lockup_info)?;
-    ASSET_POOLS.save(deps.storage, &terraswap_lp_token, &pool_info)?;
-    USER_INFO.save(deps.storage, &user_address, &user_info)?;
-
-    Ok(Response::new().add_attributes(vec![
-        attr("action", "increase_lockup_position"),
-        attr("terraswap_lp_token", terraswap_lp_token),
-        attr("user", user_address),
-        attr("duration", duration.to_string()),
-        attr("amount", amount),
-    ]))
-}
-
-/// Withdraws LP Tokens from an existing Lockup position. Returns a default object of type [`Response`].
-/// ## Params
-/// * **deps** is an object of type [`DepsMut`].
-///
-/// * **env** is an object of type [`Env`].
-///
-/// * **info** is an object of type [`MessageInfo`].
-///
-/// * **terraswap_lp_token** is an object of type [`String`]. Terraswap Lp token address to identify the LP pool against which withdrawal has to be made
->>>>>>> ccb2bc07
 ///
 /// * **duration** is an object of type [`u64`]. Duration of the lockup position from which withdrawal is to be made.
 ///
@@ -1123,22 +744,11 @@
         return Err(StdError::generic_err("Invalid withdrawal request"));
     }
 
-<<<<<<< HEAD
     let mut pool_info = ASSET_POOLS.load(deps.storage, pool_type)?;
 
     // Retrieve Lockup position
     let user_address = info.sender;
-    let lockup_key = (pool_type, &user_address, U64Key::new(duration));
-=======
-    let terraswap_lp_token = deps.api.addr_validate(&terraswap_lp_token)?;
-
-    // CHECK ::: LP Token supported or not ?
-    let mut pool_info = ASSET_POOLS.load(deps.storage, &terraswap_lp_token)?;
-
-    // Retrieve Lockup position
-    let user_address = info.sender;
-    let lockup_key = (&terraswap_lp_token, &user_address, duration);
->>>>>>> ccb2bc07
+    let lockup_key = (pool_type, &user_address, duration);
     let mut lockup_info =
         LOCKUP_INFO.compatible_load(deps.as_ref(), lockup_key, &config.generator)?;
 
@@ -1268,11 +878,6 @@
 
     let user_address = info.sender;
 
-<<<<<<< HEAD
-=======
-    let terraswap_lp_token = deps.api.addr_validate(&terraswap_lp_token)?;
-
->>>>>>> ccb2bc07
     // CHECK ::: Is LP Token Pool supported or not ?
     let pool_info = ASSET_POOLS.load(deps.storage, pool_type)?;
 
@@ -1293,14 +898,9 @@
     USER_INFO.save(deps.storage, &user_address, &user_info)?;
 
     // Check is there lockup or not ?
-<<<<<<< HEAD
-    let lockup_key = (pool_type, &user_address, U64Key::new(duration));
+    let lockup_key = (pool_type, &user_address, duration);
     let lockup_info =
-        LOCKUP_INFO.compatible_load(deps.as_ref(), lockup_key.clone(), &config.generator)?;
-=======
-    let lockup_key = (&terraswap_lp_token, &user_address, duration);
-    let lockup_info = LOCKUP_INFO.compatible_load(deps.as_ref(), lockup_key, &config.generator)?;
->>>>>>> ccb2bc07
+        LOCKUP_INFO.compatible_load(deps.as_ref(), lockup_key, &config.generator)?;
 
     // CHECK :: Can the Lockup position be unlocked or not ?
     if withdraw_lp_stake && env.block.time.seconds() < lockup_info.unlock_timestamp {
@@ -1349,7 +949,7 @@
 
             let astro_balance = {
                 let res: BalanceResponse = deps.querier.query_wasm_smart(
-                    rwi.base_reward_token,
+                    rwi.base_reward_token.to_string(),
                     &Cw20QueryMsg::Balance {
                         address: env.contract.address.to_string(),
                     },
@@ -1357,7 +957,6 @@
                 res.balance
             };
 
-<<<<<<< HEAD
             let prev_proxy_reward_balances: Vec<Asset> = pending_on_proxy
                 .iter()
                 .map(|asset| {
@@ -1369,47 +968,6 @@
                     Asset {
                         info: asset.info.clone(),
                         amount: balance,
-=======
-                let astro_balance = {
-                    let res: BalanceResponse = deps.querier.query_wasm_smart(
-                        rwi.base_reward_token.to_string(),
-                        &Cw20QueryMsg::Balance {
-                            address: env.contract.address.to_string(),
-                        },
-                    )?;
-                    res.balance
-                };
-
-                let prev_proxy_reward_balances: Vec<Asset> = pending_on_proxy
-                    .iter()
-                    .map(|asset| {
-                        let balance = asset
-                            .info
-                            .query_pool(&deps.querier, env.contract.address.clone())
-                            .unwrap_or_default();
-
-                        Asset {
-                            info: asset.info.clone(),
-                            amount: balance,
-                        }
-                    })
-                    .collect();
-
-                cosmos_msgs.push(CosmosMsg::Wasm(WasmMsg::Execute {
-                    contract_addr: generator.to_string(),
-                    funds: vec![],
-                    msg: to_binary(&GenExecuteMsg::Withdraw {
-                        lp_token: astroport_lp_token.to_string(),
-                        amount: Uint128::zero(),
-                    })?,
-                }));
-
-                cosmos_msgs.push(
-                    CallbackMsg::UpdatePoolOnDualRewardsClaim {
-                        terraswap_lp_token: terraswap_lp_token.clone(),
-                        prev_astro_balance: astro_balance,
-                        prev_proxy_reward_balances,
->>>>>>> ccb2bc07
                     }
                 })
                 .collect();
@@ -1425,11 +983,11 @@
 
             cosmos_msgs.push(
                 CallbackMsg::UpdatePoolOnDualRewardsClaim {
-                    pool_type: pool_type,
+                    pool_type,
                     prev_ntrn_balance: astro_balance,
                     prev_proxy_reward_balances,
                 }
-                .to_cosmos_msg(&env)?,
+                    .to_cosmos_msg(&env)?,
             );
         }
     } else if user_info.ntrn_transferred && !withdraw_lp_stake {
@@ -1443,7 +1001,7 @@
             duration,
             withdraw_lp_stake,
         }
-        .to_cosmos_msg(&env)?,
+            .to_cosmos_msg(&env)?,
     );
 
     Ok(Response::new().add_messages(cosmos_msgs))
@@ -1459,7 +1017,6 @@
 ///
 /// * **user_addr** is an object of type [`Addr`]. Address of the user for who claims rewards.
 ///
-<<<<<<< HEAD
 /// * **ntrn_lockdrop_rewards** is an object of type [`Addr`]. Amount of Lockdrop rewards in uNTRN.
 pub fn claim_airdrop_tokens_with_multiplier_msg(deps: Deps, credits_contract: Addr, user_addr: Addr, ntrn_lockdrop_rewards: Uint128) -> StdResult<CosmosMsg> {
     // just a mock
@@ -1467,71 +1024,17 @@
     let unvested_tokens_amount: BalanceResponse = deps.querier.query_wasm_smart(&credits_contract,&Cw20QueryMsg::Balance {address: user_addr.to_string()})?;
     // vested tokens amount
     let vested_tokens_amount: BalanceResponse = deps.querier.query_wasm_smart(&credits_contract,&Cw20QueryMsg::Balance {address: user_addr.to_string()})?;
-=======
-/// * **lock_duration** is an object of type [`u64`].
-fn handle_claim_asset_reward(
-    deps: Deps,
-    env: Env,
-    user_address: Addr,
-    recipient: Addr,
-    terraswap_lp_token: String,
-    lock_duration: u64,
-) -> StdResult<Response> {
-    let terraswap_lp_token = deps.api.addr_validate(&terraswap_lp_token)?;
-
-    let pool_info = ASSET_POOLS.load(deps.storage, &terraswap_lp_token)?;
-    if !pool_info.has_asset_rewards {
-        return Err(StdError::generic_err("This pool does not have rewards"));
-    }
-
-    let migration_info = pool_info
-        .migration_info
-        .ok_or_else(|| StdError::generic_err("The pool was not migrated to astroport"))?;
-    let pair_info = pair_info_by_pool(&deps.querier, migration_info.astroport_lp_token)?;
-    let pool_claim_msg = CosmosMsg::Wasm(WasmMsg::Execute {
-        contract_addr: pair_info.contract_addr.to_string(),
-        msg: to_binary(&astroport::pair_stable_bluna::ExecuteMsg::ClaimReward { receiver: None })?,
-        funds: vec![],
-    });
-
-    let previous_balance = astroport::querier::query_balance(
-        &deps.querier,
-        env.contract.address.clone(),
-        "uusd".to_string(),
-    )?;
->>>>>>> ccb2bc07
 
     let airdrop_rewards_multiplier = Decimal::from_str(AIRDROP_REWARDS_MULTIPLIER)?;
 
     // either we claim whole vested amount or NTRN lockdrop rewards
     let claimable_vested_amount = min(vested_tokens_amount.balance, ntrn_lockdrop_rewards * airdrop_rewards_multiplier);
 
-<<<<<<< HEAD
     Ok(CosmosMsg::Wasm(WasmMsg::Execute {
         contract_addr: credits_contract.to_string(),
         msg: to_binary(&Cw20ExecuteMsg::BurnFrom { owner: user_addr.to_string(), amount: claimable_vested_amount + unvested_tokens_amount.balance })?,
         funds: vec![],
     }))
-=======
-    let terraswap_lp_token = deps.api.addr_validate(&terraswap_lp_token)?;
-    ASSET_POOLS
-        .update(deps.storage, &terraswap_lp_token, |pool_info_opt| {
-            let mut pool_info =
-                pool_info_opt.ok_or_else(|| StdError::generic_err("Pool was not found"))?;
-            pool_info.has_asset_rewards = enable;
-            Ok(pool_info)
-        })
-        .map(|pool_info| {
-            Response::default().add_attributes(vec![
-                ("action", "toggle_pool_rewards"),
-                ("lp_address", pool_info.terraswap_pool.as_str()),
-                (
-                    "has_asset_rewards",
-                    &pool_info.has_asset_rewards.to_string(),
-                ),
-            ])
-        })
->>>>>>> ccb2bc07
 }
 
 /// Updates contract state after dual staking rewards are claimed from the generator contract. Returns a default object of type [`Response`].
@@ -1602,7 +1105,6 @@
     }
 
     // SAVE UPDATED STATE OF THE POOL
-<<<<<<< HEAD
     ASSET_POOLS.save(deps.storage, pool_type, &pool_info, env.block.height)?;
 
     Ok(Response::new().add_attributes(vec![
@@ -1614,234 +1116,6 @@
             pool_info.generator_ntrn_per_share.to_string(),
         ),
     ]))
-=======
-    ASSET_POOLS.save(deps.storage, &terraswap_lp_token, &pool_info)?;
-
-    Ok(Response::new().add_attributes(vec![
-        attr("action", "update_generator_dual_rewards"),
-        attr("terraswap_lp_token", terraswap_lp_token),
-        attr("astro_reward_received", base_reward_received),
-        attr(
-            "generator_astro_per_share",
-            pool_info.generator_astro_per_share.to_string(),
-        ),
-    ]))
-}
-
-/// Withdraws user rewards and LP Tokens after claims / unlocks. Returns a default object of type [`Response`].
-/// ## Params
-/// * **deps** is an object of type [`DepsMut`].
-///
-/// * **env** is an object of type [`Env`].
-///
-/// * **terraswap_lp_token** is an object of type [`Addr`]. Pool identifier to identify the LP pool.
-///
-/// * **user_address** is an object of type [`Addr`]. User address who is claiming the rewards / unlocking his lockup position.
-///
-/// * **duration** is a vector of type [`u64`]. Duration of the lockup for which rewards have been claimed / position unlocked.
-///
-/// * **withdraw_lp_stake** is an object of type [`bool`]. Boolean value indicating if the ASTRO LP Tokens are to be sent to the user or not.
-pub fn callback_withdraw_user_rewards_for_lockup_optional_withdraw(
-    deps: DepsMut,
-    env: Env,
-    terraswap_lp_token: Addr,
-    user_address: Addr,
-    duration: u64,
-    withdraw_lp_stake: bool,
-) -> StdResult<Response> {
-    let config = CONFIG.load(deps.storage)?;
-    let mut pool_info = ASSET_POOLS.load(deps.storage, &terraswap_lp_token)?;
-    let lockup_key = (&terraswap_lp_token, &user_address, duration);
-    let mut lockup_info =
-        LOCKUP_INFO.compatible_load(deps.as_ref(), lockup_key, &config.generator)?;
-
-    let mut user_info = USER_INFO
-        .may_load(deps.storage, &user_address)?
-        .unwrap_or_default();
-
-    let mut cosmos_msgs = vec![];
-    let mut attributes = vec![
-        attr("action", "withdraw_rewards_and_or_unlock"),
-        attr("terraswap_lp_token", &terraswap_lp_token),
-        attr("user_address", &user_address),
-        attr("duration", duration.to_string()),
-    ];
-
-    if let Some(MigrationInfo {
-        astroport_lp_token, ..
-    }) = &pool_info.migration_info
-    {
-        let generator = config
-            .generator
-            .as_ref()
-            .ok_or_else(|| StdError::generic_err("Generator should be set"))?;
-
-        // Calculate Astro LP share for the lockup position
-        let astroport_lp_amount: Uint128 = {
-            let balance: Uint128 = if pool_info.is_staked {
-                deps.querier.query_wasm_smart(
-                    generator,
-                    &GenQueryMsg::Deposit {
-                        lp_token: astroport_lp_token.to_string(),
-                        user: env.contract.address.to_string(),
-                    },
-                )?
-            } else {
-                let res: BalanceResponse = deps.querier.query_wasm_smart(
-                    astroport_lp_token,
-                    &Cw20QueryMsg::Balance {
-                        address: env.contract.address.to_string(),
-                    },
-                )?;
-                res.balance
-            };
-
-            (lockup_info
-                .lp_units_locked
-                .full_mul(balance)
-                .checked_div(Uint256::from(pool_info.terraswap_amount_in_lockups))?)
-            .try_into()?
-        };
-
-        // If Astro LP tokens are staked with Astro generator
-        if pool_info.is_staked {
-            let rwi: RewardInfoResponse = deps.querier.query_wasm_smart(
-                generator,
-                &GenQueryMsg::RewardInfo {
-                    lp_token: astroport_lp_token.to_string(),
-                },
-            )?;
-
-            // Calculate claimable Astro staking rewards for this lockup
-            let total_lockup_astro_rewards =
-                pool_info.generator_astro_per_share * astroport_lp_amount;
-            let pending_astro_rewards =
-                total_lockup_astro_rewards.checked_sub(lockup_info.generator_astro_debt)?;
-            lockup_info.generator_astro_debt = total_lockup_astro_rewards;
-
-            // If claimable Astro staking rewards > 0, claim them
-            if pending_astro_rewards > Uint128::zero() {
-                cosmos_msgs.push(CosmosMsg::Wasm(WasmMsg::Execute {
-                    contract_addr: rwi.base_reward_token.to_string(),
-                    funds: vec![],
-                    msg: to_binary(&Cw20ExecuteMsg::Transfer {
-                        recipient: user_address.to_string(),
-                        amount: pending_astro_rewards,
-                    })?,
-                }));
-            }
-            attributes.push(attr("generator_astro_reward", pending_astro_rewards));
-
-            let mut pending_proxy_rewards: Vec<Asset> = vec![];
-            // If this LP token is getting dual incentives
-            // Calculate claimable proxy staking rewards for this lockup
-            lockup_info.generator_proxy_debt = lockup_info
-                .generator_proxy_debt
-                .inner_ref()
-                .iter()
-                .map(|(asset, debt)| {
-                    let generator_proxy_per_share = pool_info
-                        .generator_proxy_per_share
-                        .load(asset)
-                        .unwrap_or_default();
-                    let total_lockup_proxy_reward =
-                        generator_proxy_per_share.checked_mul_uint128(astroport_lp_amount)?;
-                    let pending_proxy_reward: Uint128 =
-                        total_lockup_proxy_reward.checked_sub(*debt)?;
-
-                    if !pending_proxy_reward.is_zero() {
-                        pending_proxy_rewards.push(Asset {
-                            info: asset.clone(),
-                            amount: pending_proxy_reward,
-                        });
-                    }
-                    Ok((asset.clone(), total_lockup_proxy_reward))
-                })
-                .collect::<StdResult<Vec<_>>>()?
-                .into();
-
-            // If this is a void transaction (no state change), then return error.
-            // Void tx scenario = ASTRO already claimed, 0 pending ASTRO staking reward, 0 pending proxy rewards, not unlocking LP tokens in this tx
-            if !withdraw_lp_stake
-                && user_info.astro_transferred
-                && pending_astro_rewards == Uint128::zero()
-                && pending_proxy_rewards.is_empty()
-            {
-                return Err(StdError::generic_err("No rewards available to claim!"));
-            }
-
-            // If claimable proxy staking rewards > 0, claim them
-            for pending_proxy_reward in pending_proxy_rewards {
-                cosmos_msgs
-                    .push(pending_proxy_reward.into_msg(&deps.querier, user_address.clone())?);
-            }
-
-            //  COSMOSMSG :: If LP Tokens are staked, we unstake the amount which needs to be returned to the user
-            if withdraw_lp_stake {
-                cosmos_msgs.push(CosmosMsg::Wasm(WasmMsg::Execute {
-                    contract_addr: generator.to_string(),
-                    funds: vec![],
-                    msg: to_binary(&GenExecuteMsg::Withdraw {
-                        lp_token: astroport_lp_token.to_string(),
-                        amount: astroport_lp_amount,
-                    })?,
-                }));
-            }
-        }
-
-        if withdraw_lp_stake {
-            // COSMOSMSG :: Returns LP units locked by the user in the current lockup position
-            cosmos_msgs.push(CosmosMsg::Wasm(WasmMsg::Execute {
-                contract_addr: astroport_lp_token.to_string(),
-                msg: to_binary(&Cw20ExecuteMsg::Transfer {
-                    recipient: user_address.to_string(),
-                    amount: astroport_lp_amount,
-                })?,
-                funds: vec![],
-            }));
-            pool_info.terraswap_amount_in_lockups = pool_info
-                .terraswap_amount_in_lockups
-                .checked_sub(lockup_info.lp_units_locked)?;
-            ASSET_POOLS.save(deps.storage, &terraswap_lp_token, &pool_info)?;
-
-            attributes.push(attr("astroport_lp_unlocked", astroport_lp_amount));
-            lockup_info.astroport_lp_transferred = Some(astroport_lp_amount);
-        }
-        LOCKUP_INFO.save(deps.storage, lockup_key, &lockup_info)?;
-    } else if withdraw_lp_stake {
-        return Err(StdError::generic_err("Pool should be migrated!"));
-    }
-
-    // Transfers claimable one time ASTRO rewards to the user that the user gets for all his lock
-    if let Some(astro_token) = &config.astro_token {
-        if !user_info.astro_transferred {
-            // Calculating how much Astro user can claim (from total one time reward)
-            let total_claimable_astro_rewards = user_info
-                .total_astro_rewards
-                .checked_sub(user_info.delegated_astro_rewards)?;
-            if total_claimable_astro_rewards > Uint128::zero() {
-                cosmos_msgs.push(CosmosMsg::Wasm(WasmMsg::Execute {
-                    contract_addr: astro_token.to_string(),
-                    funds: vec![],
-                    msg: to_binary(&Cw20ExecuteMsg::Transfer {
-                        recipient: user_address.to_string(),
-                        amount: total_claimable_astro_rewards,
-                    })?,
-                }));
-            }
-            user_info.astro_transferred = true;
-            attributes.push(attr(
-                "total_claimable_astro_reward",
-                total_claimable_astro_rewards,
-            ));
-            USER_INFO.save(deps.storage, &user_address, &user_info)?;
-        }
-    }
-
-    Ok(Response::new()
-        .add_messages(cosmos_msgs)
-        .add_attributes(attributes))
->>>>>>> ccb2bc07
 }
 
 /// Withdraws user rewards and LP Tokens after claims / unlocks. Returns a default object of type [`Response`].
@@ -1867,9 +1141,9 @@
 ) -> StdResult<Response> {
     let config = CONFIG.load(deps.storage)?;
     let mut pool_info = ASSET_POOLS.load(deps.storage, pool_type)?;
-    let lockup_key = (pool_type, &user_address, U64Key::new(duration));
+    let lockup_key = (pool_type, &user_address, duration);
     let mut lockup_info =
-        LOCKUP_INFO.compatible_load(deps.as_ref(), lockup_key.clone(), &config.generator)?;
+        LOCKUP_INFO.compatible_load(deps.as_ref(), lockup_key, &config.generator)?;
 
     let mut user_info = USER_INFO
         .may_load(deps.storage, &user_address)?
@@ -1885,7 +1159,6 @@
 
     let astroport_lp_token = pool_info.pool.clone();
 
-<<<<<<< HEAD
     let generator = config
         .generator
         .as_ref()
@@ -1910,70 +1183,14 @@
             )?;
             res.balance
         };
-=======
-    for prev_asset in prev_assets.iter() {
-        match prev_asset.info.clone() {
-            terraswap::asset::AssetInfo::NativeToken { denom } => {
-                let mut new_asset = astroport::asset::Asset {
-                    info: astroport::asset::AssetInfo::NativeToken {
-                        denom: denom.clone(),
-                    },
-                    amount: terraswap::querier::query_balance(
-                        &deps.querier,
-                        env.contract.address.clone(),
-                        denom.clone(),
-                    )?
-                    .checked_sub(prev_asset.amount)?,
-                };
-
-                new_asset.amount -= new_asset.compute_tax(&deps.querier)?;
-
-                coins.push(Coin {
-                    denom,
-                    amount: new_asset.amount,
-                });
-                assets.push(new_asset);
-            }
-            terraswap::asset::AssetInfo::Token { contract_addr } => {
-                let amount = terraswap::querier::query_token_balance(
-                    &deps.querier,
-                    deps.api.addr_validate(&contract_addr)?,
-                    env.contract.address.clone(),
-                )?
-                .checked_sub(prev_asset.amount)?;
-
-                cosmos_msgs.push(
-                    WasmMsg::Execute {
-                        contract_addr: contract_addr.to_string(),
-                        funds: vec![],
-                        msg: to_binary(&Cw20ExecuteMsg::IncreaseAllowance {
-                            spender: astroport_pool.to_string(),
-                            expires: Some(cw20::Expiration::AtHeight(env.block.height + 1u64)),
-                            amount,
-                        })?,
-                    }
-                    .into(),
-                );
-
-                assets.push(astroport::asset::Asset {
-                    info: astroport::asset::AssetInfo::Token {
-                        contract_addr: deps.api.addr_validate(&contract_addr)?,
-                    },
-                    amount,
-                });
-            }
-        }
-    }
->>>>>>> ccb2bc07
 
         (lockup_info
             .lp_units_locked
             .full_mul(balance)
             .checked_div(Uint256::from(pool_info.amount_in_lockups))?)
-        .try_into()?
+            .try_into()?
     };
 
-<<<<<<< HEAD
     // If Astro LP tokens are staked with Astro generator
     if pool_info.is_staked {
         let rwi: RewardInfoResponse = deps.querier.query_wasm_smart(
@@ -1982,18 +1199,6 @@
                 lp_token: astroport_lp_token.to_string(),
             },
         )?;
-=======
-    cosmos_msgs.push(CosmosMsg::Wasm(WasmMsg::Execute {
-        contract_addr: astroport_pool.to_string(),
-        funds: coins,
-        msg: to_binary(&astroport::pair::ExecuteMsg::ProvideLiquidity {
-            assets: assets.clone(),
-            slippage_tolerance,
-            auto_stake: None,
-            receiver: None,
-        })?,
-    }));
->>>>>>> ccb2bc07
 
         // Calculate claimable Astro staking rewards for this lockup
         let total_lockup_astro_rewards = pool_info.generator_ntrn_per_share * astroport_lp_amount;
@@ -2056,7 +1261,6 @@
             cosmos_msgs.push(pending_proxy_reward.into_msg(&deps.querier, user_address.clone())?);
         }
 
-<<<<<<< HEAD
         //  COSMOSMSG :: If LP Tokens are staked, we unstake the amount which needs to be returned to the user
         if withdraw_lp_stake {
             cosmos_msgs.push(CosmosMsg::Wasm(WasmMsg::Execute {
@@ -2069,24 +1273,6 @@
             }));
         }
     }
-=======
-    let lockup_key = (&terraswap_lp_token, &user_address, lock_duration);
-    let mut user_reward = Uint128::zero();
-    // get only lockups that have not yet been withdrawn
-    let lockup_info_opt = LOCKUP_INFO
-        .compatible_may_load(deps.as_ref(), lockup_key, &config.generator)?
-        .filter(|lock_info| lock_info.astroport_lp_transferred.is_none());
-    if let Some(lockup_info) = lockup_info_opt {
-        let user_index_lp_path = USERS_ASSET_REWARD_INDEX.key(lockup_key);
-        user_reward = calc_user_reward(
-            deps.storage,
-            &user_index_lp_path,
-            lockup_info.lp_units_locked,
-            pool_info.terraswap_amount_in_lockups,
-            total_asset_reward_index,
-        )?;
-        user_index_lp_path.save(deps.storage, &total_asset_reward_index)?;
->>>>>>> ccb2bc07
 
     if withdraw_lp_stake {
         // COSMOSMSG :: Returns LP units locked by the user in the current lockup position
@@ -2159,16 +1345,9 @@
 /// ## Params
 /// * **deps** is an object of type [`Deps`].
 ///
-<<<<<<< HEAD
 /// * **pool_type** is an object of type [`PoolType`]. LiquidPool type - USDC or ATOM
 pub fn query_pool(deps: Deps, pool_type: PoolType) -> StdResult<PoolInfo> {
     let pool_info: PoolInfo = ASSET_POOLS.load(deps.storage, pool_type)?;
-=======
-/// * **terraswap_lp_token** is an object of type [`String`].
-pub fn query_pool(deps: Deps, terraswap_lp_token: String) -> StdResult<PoolInfo> {
-    let terraswap_lp_token = deps.api.addr_validate(&terraswap_lp_token)?;
-    let pool_info: PoolInfo = ASSET_POOLS.load(deps.storage, &terraswap_lp_token)?;
->>>>>>> ccb2bc07
     Ok(pool_info)
 }
 
@@ -2243,7 +1422,7 @@
             .collect::<Result<Vec<u64>, StdError>>()?
         {
             lockup_infos.push(LockUpInfoSummary {
-                pool_type: pool_type,
+                pool_type,
                 duration,
             });
         }
@@ -2305,18 +1484,10 @@
     let config = CONFIG.load(deps.storage)?;
     let state = STATE.load(deps.storage)?;
 
-<<<<<<< HEAD
-    let user_address = addr_validate_to_lower(deps.api, user_address)?;
-
-    let lockup_key = (pool_type, &user_address, U64Key::new(duration));
+    let user_address = deps.api.addr_validate(user_address)?;
+
+    let lockup_key = (pool_type, &user_address, duration);
     let mut pool_info = ASSET_POOLS.load(deps.storage, pool_type)?;
-=======
-    let terraswap_lp_token = deps.api.addr_validate(&terraswap_lp_token)?;
-    let user_address = deps.api.addr_validate(user_address)?;
-
-    let lockup_key = (&terraswap_lp_token, &user_address, duration);
-    let mut pool_info = ASSET_POOLS.load(deps.storage, &terraswap_lp_token)?;
->>>>>>> ccb2bc07
     let mut lockup_info = LOCKUP_INFO.compatible_load(deps, lockup_key, &config.generator)?;
 
     let lockup_astroport_lp_units_opt: Option<Uint128>;
@@ -2354,7 +1525,7 @@
                 .lp_units_locked
                 .full_mul(pool_astroport_lp_units)
                 .checked_div(Uint256::from(pool_info.amount_in_lockups))?)
-            .try_into()?
+                .try_into()?
         };
         lockup_astroport_lp_units_opt = Some(lockup_astroport_lp_units);
         astroport_lp_token_opt = astroport_lp_token.clone();
@@ -2437,121 +1608,6 @@
     })
 }
 
-<<<<<<< HEAD
-=======
-/// Returns pending asset rewards for a specified lockup position
-/// ## Params
-/// * **deps** is an object of type [`Deps`].
-///
-/// * **env** is an object of type [`Env`].
-///
-/// * **user_address** is an object of type [`&str`]. User address
-///
-/// * **terraswap_lp_token** is an object of type [`String`]. Pool identifier to identify the LP pool
-///
-/// * **duration** is an object of type [`u64`]. Duration of the lockup
-pub fn query_pending_asset_reward(
-    deps: Deps,
-    env: Env,
-    user_address: String,
-    terraswap_lp_token: String,
-    duration: u64,
-) -> StdResult<PendingAssetRewardResponse> {
-    let config = CONFIG.load(deps.storage)?;
-
-    let user_address = deps.api.addr_validate(&user_address)?;
-    let terraswap_lp_token = deps.api.addr_validate(&terraswap_lp_token)?;
-
-    let lockup_key = (&terraswap_lp_token, &user_address, duration);
-
-    let lockup_info_opt = LOCKUP_INFO
-        .compatible_may_load(deps, lockup_key, &config.generator)?
-        .filter(|lock_info| lock_info.astroport_lp_transferred.is_none());
-
-    let mut user_reward = Uint128::zero();
-    if let Some(lockup_info) = lockup_info_opt {
-        let pool_info = ASSET_POOLS.load(deps.storage, &terraswap_lp_token)?;
-        if !pool_info.has_asset_rewards {
-            return Err(StdError::generic_err("This pool does not have rewards"));
-        }
-
-        let MigrationInfo {
-            astroport_lp_token, ..
-        } = pool_info
-            .migration_info
-            .as_ref()
-            .ok_or_else(|| StdError::generic_err("The pool was not migrated to astroport"))?;
-        let pair_info = pair_info_by_pool(&deps.querier, astroport_lp_token.clone())?;
-        let pending_rewards: Asset = deps.querier.query_wasm_smart(
-            pair_info.contract_addr,
-            &astroport::pair_stable_bluna::QueryMsg::PendingReward {
-                user: env.contract.address.to_string(),
-            },
-        )?;
-
-        let reward_index = Decimal256::from_ratio(
-            Uint256::from(pending_rewards.amount),
-            pool_info.terraswap_amount_in_lockups,
-        );
-
-        let user_asset_reward_path = USERS_ASSET_REWARD_INDEX.key(lockup_key);
-        let total_asset_reward_path = TOTAL_ASSET_REWARD_INDEX.key(&terraswap_lp_token);
-        let total_asset_reward_index = match total_asset_reward_path.may_load(deps.storage)? {
-            Some(current_index) => reward_index + current_index,
-            None => reward_index,
-        };
-
-        user_reward = calc_user_reward(
-            deps.storage,
-            &user_asset_reward_path,
-            lockup_info.lp_units_locked,
-            pool_info.terraswap_amount_in_lockups,
-            total_asset_reward_index,
-        )?;
-    }
-
-    Ok(PendingAssetRewardResponse {
-        amount: user_reward,
-    })
-}
-
-/// Calculates maximum % of LP balances deposited that can be withdrawn
-/// ## Params
-/// * **current_timestamp** is an object of type [`u64`]. Current block timestamp
-///
-/// * **config** is an object of type [`Config`]. Contract configuration
-fn calculate_max_withdrawal_percent_allowed(current_timestamp: u64, config: &Config) -> Decimal {
-    let withdrawal_cutoff_init_point = config.init_timestamp + config.deposit_window;
-
-    // Deposit window :: 100% withdrawals allowed
-    if current_timestamp < withdrawal_cutoff_init_point {
-        return Decimal::from_ratio(100u32, 100u32);
-    }
-
-    let withdrawal_cutoff_second_point =
-        withdrawal_cutoff_init_point + (config.withdrawal_window / 2u64);
-    // Deposit window closed, 1st half of withdrawal window :: 50% withdrawals allowed
-    if current_timestamp <= withdrawal_cutoff_second_point {
-        return Decimal::from_ratio(50u32, 100u32);
-    }
-
-    // max withdrawal allowed decreasing linearly from 50% to 0% vs time elapsed
-    let withdrawal_cutoff_final = withdrawal_cutoff_init_point + config.withdrawal_window;
-    //  Deposit window closed, 2nd half of withdrawal window :: max withdrawal allowed decreases linearly from 50% to 0% vs time elapsed
-    if current_timestamp < withdrawal_cutoff_final {
-        let time_left = withdrawal_cutoff_final - current_timestamp;
-        Decimal::from_ratio(
-            50u64 * time_left,
-            100u64 * (withdrawal_cutoff_final - withdrawal_cutoff_second_point),
-        )
-    }
-    // Withdrawals not allowed
-    else {
-        Decimal::from_ratio(0u32, 100u32)
-    }
-}
-
->>>>>>> ccb2bc07
 /// Calculates ASTRO rewards for a particular Lockup position
 /// ## Params
 /// * **lockup_weighted_balance** is an object of type [`Uint256`]. Lockup position's weighted terraswap LP balance
@@ -2577,7 +1633,7 @@
             Uint256::from(pool_incentives_share) * lockup_weighted_balance,
             Uint256::from(total_incentives_share) * total_weighted_amount,
         )
-        .checked_mul_uint256(total_lockdrop_incentives.into())?)
+            .checked_mul_uint256(total_lockdrop_incentives.into())?)
     }
 }
 
@@ -2629,15 +1685,9 @@
             keys.push((pool_type, duration));
         }
     }
-<<<<<<< HEAD
     for (pool_type, duration) in keys {
         let pool_info = ASSET_POOLS.load(deps.storage, pool_type)?;
-        let lockup_key = (pool_type, user_address, U64Key::new(duration));
-=======
-    for (pool, duration) in keys {
-        let pool_info = ASSET_POOLS.load(deps.storage, &pool)?;
-        let lockup_key = (&pool, user_address, duration);
->>>>>>> ccb2bc07
+        let lockup_key = (pool_type, user_address, duration);
         let mut lockup_info =
             LOCKUP_INFO.compatible_load(deps.as_ref(), lockup_key, &config.generator)?;
 
@@ -2665,448 +1715,4 @@
     }
 
     Ok(total_astro_rewards)
-<<<<<<< HEAD
-=======
-}
-
-#[cfg(test)]
-mod unit_tests {
-    use super::*;
-    use crate::mock_querier::mock_dependencies;
-    use cosmwasm_std::testing::{mock_env, mock_info};
-    use cosmwasm_std::{Attribute, Timestamp};
-
-    #[test]
-    fn bluna_rewards_claim() {
-        let init_uusd_balance = Uint128::from(100u128);
-        let mut deps = mock_dependencies(&[Coin {
-            denom: "uusd".to_string(),
-            amount: init_uusd_balance,
-        }]);
-        let owner = "owner";
-        let mut env = mock_env();
-        env.block.time = Timestamp::from_seconds(0);
-        let lockdrop_instantiate_msg = InstantiateMsg {
-            owner: Some(owner.to_string()),
-            init_timestamp: 100_000,
-            deposit_window: 10_000_000,
-            withdrawal_window: 500_000,
-            min_lock_duration: 1u64,
-            max_lock_duration: 52u64,
-            weekly_multiplier: 1u64,
-            weekly_divider: 12u64,
-            max_positions_per_user: 14,
-        };
-        instantiate(
-            deps.as_mut(),
-            env.clone(),
-            mock_info(owner, &[]),
-            lockdrop_instantiate_msg,
-        )
-        .unwrap();
-
-        let user_addr = Addr::unchecked("user");
-        let astroport_lp_token = Addr::unchecked("astro_lp_addr");
-        let terraswap_lp_addr = Addr::unchecked("tswp_lp_token");
-        let migration_info = MigrationInfo {
-            terraswap_migrated_amount: Uint128::from(100_000000u128),
-            astroport_lp_token,
-        };
-        let pool_info = PoolInfo {
-            terraswap_pool: Addr::unchecked(terraswap_lp_addr.clone()),
-            terraswap_amount_in_lockups: Default::default(),
-            migration_info: Some(migration_info),
-            incentives_share: 0,
-            weighted_amount: Default::default(),
-            generator_astro_per_share: Default::default(),
-            generator_proxy_per_share: RestrictedVector::default(),
-            is_staked: false,
-            has_asset_rewards: false,
-        };
-        ASSET_POOLS
-            .save(deps.as_mut().storage, &terraswap_lp_addr, &pool_info)
-            .unwrap();
-
-        let lock_duration = 10;
-        // check the user cannot claim reward before rewards are enabled
-        let res = handle_claim_asset_reward(
-            deps.as_ref(),
-            env.clone(),
-            user_addr.clone(),
-            user_addr.clone(),
-            terraswap_lp_addr.to_string(),
-            lock_duration,
-        )
-        .unwrap_err();
-        assert_eq!(
-            res.to_string(),
-            "Generic error: This pool does not have rewards"
-        );
-
-        // enabling rewards
-        handle_toggle_rewards(
-            deps.as_mut(),
-            mock_info("owner", &[]),
-            terraswap_lp_addr.to_string(),
-            true,
-        )
-        .unwrap();
-
-        let res = handle_claim_asset_reward(
-            deps.as_ref(),
-            env.clone(),
-            user_addr.clone(),
-            user_addr.clone(),
-            terraswap_lp_addr.to_string(),
-            lock_duration,
-        )
-        .unwrap();
-
-        // check dispatched messages
-        if let CosmosMsg::Wasm(WasmMsg::Execute {
-            contract_addr, msg, ..
-        }) = &res.messages[0].msg
-        {
-            assert_eq!(contract_addr.to_owned(), "minter_address".to_string());
-            assert_eq!(
-                from_binary::<astroport::pair_stable_bluna::ExecuteMsg>(msg).unwrap(),
-                astroport::pair_stable_bluna::ExecuteMsg::ClaimReward { receiver: None }
-            )
-        } else {
-            panic!("Wrong message")
-        }
-
-        if let CosmosMsg::Wasm(WasmMsg::Execute {
-            contract_addr, msg, ..
-        }) = &res.messages[1].msg
-        {
-            assert_eq!(contract_addr.to_owned(), env.contract.address.to_string());
-            let real_message = ExecuteMsg::Callback(CallbackMsg::DistributeAssetReward {
-                terraswap_lp_token: terraswap_lp_addr,
-                user_address: user_addr.clone(),
-                recipient: user_addr,
-                lock_duration: 10,
-                previous_balance: init_uusd_balance,
-            });
-            assert_eq!(from_binary::<ExecuteMsg>(msg).unwrap(), real_message);
-        } else {
-            panic!("Wrong message")
-        }
-    }
-
-    #[test]
-    fn check_calc_user_reward() {
-        let mut deps = mock_dependencies(&[]);
-        let terraswap_lp_token = Addr::unchecked("lp_token_addr");
-        let total_lp_amount = Uint128::from(1000u128);
-        // user1 with 10% share
-        let user1 = Addr::unchecked("user1");
-        let user1_path = USERS_ASSET_REWARD_INDEX.key((&terraswap_lp_token, &user1, 10));
-        let user1_lp_amount = Uint128::from(100u128);
-        // user2 with 70% share
-        let user2 = Addr::unchecked("user2");
-        let user2_path = USERS_ASSET_REWARD_INDEX.key((&terraswap_lp_token, &user2, 10));
-        let user2_lp_amount = Uint128::from(700u128);
-        // user3 with 20% share
-        let user3 = Addr::unchecked("user3");
-        let user3_path = USERS_ASSET_REWARD_INDEX.key((&terraswap_lp_token, &user3, 10));
-        let user3_lp_amount = Uint128::from(200u128);
-        let mut total_reward_index = Decimal256::one();
-
-        let res = calc_user_reward(
-            &deps.storage,
-            &user1_path,
-            user1_lp_amount,
-            total_lp_amount,
-            total_reward_index,
-        )
-        .unwrap();
-        user1_path
-            .save(&mut deps.storage, &total_reward_index)
-            .unwrap();
-        assert_eq!(res.u128(), 100u128);
-
-        // the user already received whole reward thus we get 0 here
-        let res = calc_user_reward(
-            &deps.storage,
-            &user1_path,
-            user1_lp_amount,
-            total_lp_amount,
-            total_reward_index,
-        )
-        .unwrap();
-        user1_path
-            .save(&mut deps.storage, &total_reward_index)
-            .unwrap();
-        assert_eq!(res.u128(), 0u128);
-
-        let res = calc_user_reward(
-            &deps.storage,
-            &user2_path,
-            user2_lp_amount,
-            total_lp_amount,
-            total_reward_index,
-        )
-        .unwrap();
-        user2_path
-            .save(&mut deps.storage, &total_reward_index)
-            .unwrap();
-        assert_eq!(res.u128(), 700u128);
-
-        // emulating newly arrived rewards
-        total_reward_index += Decimal256::from_ratio(100u128, 1000u128);
-
-        let res = calc_user_reward(
-            &deps.storage,
-            &user1_path,
-            user1_lp_amount,
-            total_lp_amount,
-            total_reward_index,
-        )
-        .unwrap();
-        user1_path
-            .save(&mut deps.storage, &total_reward_index)
-            .unwrap();
-        assert_eq!(res.u128(), 10u128);
-
-        // the user already received whole reward thus we get 0 here
-        let res = calc_user_reward(
-            &deps.storage,
-            &user1_path,
-            user1_lp_amount,
-            total_lp_amount,
-            total_reward_index,
-        )
-        .unwrap();
-        user1_path
-            .save(&mut deps.storage, &total_reward_index)
-            .unwrap();
-        assert_eq!(res.u128(), 0u128);
-
-        let res = calc_user_reward(
-            &deps.storage,
-            &user2_path,
-            user2_lp_amount,
-            total_lp_amount,
-            total_reward_index,
-        )
-        .unwrap();
-        user2_path
-            .save(&mut deps.storage, &total_reward_index)
-            .unwrap();
-        assert_eq!(res.u128(), 70u128);
-
-        // this is the first time user3 receives reward
-        let res = calc_user_reward(
-            &deps.storage,
-            &user3_path,
-            user3_lp_amount,
-            total_lp_amount,
-            total_reward_index,
-        )
-        .unwrap();
-        user3_path
-            .save(&mut deps.storage, &total_reward_index)
-            .unwrap();
-        // 200 from the first distribution and 20 from the second one
-        assert_eq!(res.u128(), 220u128);
-    }
-
-    #[test]
-    fn check_distribute_asset_reward() {
-        let mut uusd_balance = Uint128::from(100u128);
-        let mut deps = mock_dependencies(&[Coin {
-            denom: "uusd".to_string(),
-            amount: uusd_balance,
-        }]);
-        let owner = "owner";
-        let mut env = mock_env();
-        env.block.time = Timestamp::from_seconds(0);
-        let lockdrop_instantiate_msg = InstantiateMsg {
-            owner: Some(owner.to_string()),
-            init_timestamp: 100_000,
-            deposit_window: 10_000_000,
-            withdrawal_window: 500_000,
-            min_lock_duration: 1u64,
-            max_lock_duration: 52u64,
-            weekly_multiplier: 1u64,
-            weekly_divider: 12u64,
-            max_positions_per_user: 14,
-        };
-        instantiate(
-            deps.as_mut(),
-            env.clone(),
-            mock_info(owner, &[]),
-            lockdrop_instantiate_msg,
-        )
-        .unwrap();
-
-        let user_addr = Addr::unchecked("user");
-        let lock_duration = 10;
-        let astroport_lp_token = Addr::unchecked("astro_lp_addr");
-        let terraswap_lp_addr = Addr::unchecked("tswp_lp_token");
-        let migration_info = MigrationInfo {
-            terraswap_migrated_amount: Uint128::from(100_000000u128),
-            astroport_lp_token,
-        };
-        let pool_info = PoolInfo {
-            terraswap_pool: Addr::unchecked(terraswap_lp_addr.clone()),
-            terraswap_amount_in_lockups: Uint128::from(1000u128),
-            migration_info: Some(migration_info),
-            incentives_share: 0,
-            weighted_amount: Default::default(),
-            generator_astro_per_share: Default::default(),
-            generator_proxy_per_share: RestrictedVector::default(),
-            is_staked: false,
-            has_asset_rewards: true,
-        };
-        ASSET_POOLS
-            .save(deps.as_mut().storage, &terraswap_lp_addr, &pool_info)
-            .unwrap();
-
-        let lockup = LockupInfoV2 {
-            lp_units_locked: Uint128::from(100u128),
-            astroport_lp_transferred: None,
-            withdrawal_flag: false,
-            astro_rewards: Default::default(),
-            generator_astro_debt: Default::default(),
-            generator_proxy_debt: Default::default(),
-            unlock_timestamp: 0,
-        };
-        let lockup_key = (&terraswap_lp_addr, &user_addr, lock_duration);
-        LOCKUP_INFO
-            .save(deps.as_mut().storage, lockup_key, &lockup)
-            .unwrap();
-
-        // let's try to receive reward for non-existent lockup
-        let resp = callback_distribute_asset_reward(
-            deps.as_mut(),
-            env.clone(),
-            uusd_balance,
-            terraswap_lp_addr.clone(),
-            user_addr.clone(),
-            user_addr.clone(),
-            100,
-        )
-        .unwrap();
-        assert_eq!(resp.messages.len(), 0);
-        assert_eq!(
-            &resp.attributes[0],
-            Attribute {
-                key: "lockdrop_claimed_reward".to_string(),
-                value: "0".to_string()
-            }
-        );
-        assert_eq!(
-            &resp.attributes[1],
-            Attribute {
-                key: "user".to_string(),
-                value: "user".to_string()
-            }
-        );
-
-        // emulating newly arrived rewards
-        deps.querier.with_balance(&[(
-            &env.contract.address.to_string(),
-            &[Coin {
-                denom: "uusd".to_string(),
-                amount: uusd_balance + Uint128::from(100u128),
-            }],
-        )]);
-
-        let resp = callback_distribute_asset_reward(
-            deps.as_mut(),
-            env.clone(),
-            uusd_balance,
-            terraswap_lp_addr.clone(),
-            user_addr.clone(),
-            user_addr.clone(),
-            lock_duration,
-        )
-        .unwrap();
-        assert_eq!(resp.messages.len(), 1);
-        assert_eq!(
-            &resp.attributes[0],
-            Attribute {
-                key: "lockdrop_claimed_reward".to_string(),
-                value: "100".to_string()
-            }
-        );
-        assert_eq!(
-            &resp.attributes[1],
-            Attribute {
-                key: "user".to_string(),
-                value: "user".to_string()
-            }
-        );
-        assert_eq!(
-            &resp.attributes[2],
-            Attribute {
-                key: "sent_bluna_reward".to_string(),
-                value: "10".to_string()
-            }
-        );
-
-        uusd_balance += Uint128::from(90u128);
-
-        // 90 ASTRO stays on the balance
-        deps.querier.with_balance(&[(
-            &env.contract.address.to_string(),
-            &[Coin {
-                denom: "uusd".to_string(),
-                amount: uusd_balance,
-            }],
-        )]);
-
-        // the user already received reward
-        let resp = callback_distribute_asset_reward(
-            deps.as_mut(),
-            env.clone(),
-            uusd_balance,
-            terraswap_lp_addr.clone(),
-            user_addr.clone(),
-            user_addr.clone(),
-            lock_duration,
-        )
-        .unwrap();
-        assert_eq!(resp.messages.len(), 0);
-        assert_eq!(
-            &resp.attributes[2],
-            Attribute {
-                key: "sent_bluna_reward".to_string(),
-                value: "0".to_string()
-            }
-        );
-
-        uusd_balance -= Uint128::from(10u128);
-
-        // emulating newly arrived rewards
-        deps.querier.with_balance(&[(
-            &env.contract.address.to_string(),
-            &[Coin {
-                denom: "uusd".to_string(),
-                amount: uusd_balance + Uint128::from(500u128),
-            }],
-        )]);
-        // the user should receive rewards from the seconds distribution
-        let resp = callback_distribute_asset_reward(
-            deps.as_mut(),
-            env,
-            uusd_balance,
-            terraswap_lp_addr.clone(),
-            user_addr.clone(),
-            user_addr.clone(),
-            lock_duration,
-        )
-        .unwrap();
-        assert_eq!(resp.messages.len(), 1);
-        assert_eq!(
-            &resp.attributes[2],
-            Attribute {
-                key: "sent_bluna_reward".to_string(),
-                value: "50".to_string()
-            }
-        );
-    }
->>>>>>> ccb2bc07
 }