use std::cmp::min;
use std::convert::TryInto;
use std::str::FromStr;

use astroport::asset::{Asset, AssetInfo};
use astroport::common::{claim_ownership, drop_ownership_proposal, propose_new_owner};
use astroport::generator::{
    ExecuteMsg as GenExecuteMsg, PendingTokenResponse, QueryMsg as GenQueryMsg, RewardInfoResponse,
};
use astroport::restricted_vector::RestrictedVector;
use astroport::DecimalCheckedOps;
use astroport_periphery::utils::Decimal256CheckedOps;
use cosmwasm_std::{
    attr, coins, entry_point, from_binary, to_binary, Addr, BankMsg, Binary, CosmosMsg, Decimal,
    Decimal256, Deps, DepsMut, Env, MessageInfo, Order, Response, StdError, StdResult, Uint128,
    Uint256, WasmMsg,
};
use cw2::set_contract_version;
use cw20::{BalanceResponse, Cw20ExecuteMsg, Cw20QueryMsg, Cw20ReceiveMsg};

use crate::raw_queries::{raw_balance, raw_generator_deposit};
use astroport_periphery::lockdrop::{
    CallbackMsg, Config, Cw20HookMsg, ExecuteMsg, InstantiateMsg, LockUpInfoResponse,
    LockUpInfoSummary, LockupInfoV2, MigrateMsg, PoolInfo, PoolType, QueryMsg, State,
    StateResponse, UpdateConfigMsg, UserInfoResponse, UserInfoWithListResponse,
};

use crate::state::{
    CompatibleLoader, ASSET_POOLS, CONFIG, LOCKUP_INFO, OWNERSHIP_PROPOSAL, STATE,
    TOTAL_USER_LOCKUP_AMOUNT, USER_INFO,
};

const AIRDROP_REWARDS_MULTIPLIER: &str = "2.5";

pub const UNTRN_DENOM: &str = "untrn";

/// Contract name that is used for migration.
const CONTRACT_NAME: &str = "neutron_lockdrop";
/// Contract version that is used for migration.
const CONTRACT_VERSION: &str = env!("CARGO_PKG_VERSION");

/// Minimum lockup positions for user.
const MIN_POSITIONS_PER_USER: u32 = 1;

/// Creates a new contract with the specified parameters packed in the `msg` variable.
/// Returns a [`Response`] with the specified attributes if the operation was successful, or a [`ContractError`] if the contract was not created
/// ## Params
/// * **deps** is an object of type [`DepsMut`].
///
/// * **env** is an object of type [`Env`].
///
/// * **info** is an object of type [`MessageInfo`].
///
/// * **msg**  is a message of type [`InstantiateMsg`] which contains the parameters used for creating the contract.
#[cfg_attr(not(feature = "library"), entry_point)]
pub fn instantiate(
    deps: DepsMut,
    env: Env,
    info: MessageInfo,
    msg: InstantiateMsg,
) -> StdResult<Response> {
    set_contract_version(deps.storage, CONTRACT_NAME, CONTRACT_VERSION)?;
    // CHECK :: init_timestamp needs to be valid
    if env.block.time.seconds() > msg.init_timestamp {
        return Err(StdError::generic_err(format!(
            "Invalid init_timestamp. Current timestamp : {}",
            env.block.time.seconds()
        )));
    }

    // CHECK :: min_lock_duration , max_lock_duration need to be valid (min_lock_duration < max_lock_duration)
    if msg.max_lock_duration < msg.min_lock_duration || msg.min_lock_duration == 0u64 {
        return Err(StdError::generic_err("Invalid Lockup durations"));
    }

    if msg.lockup_rewards_info.is_empty() {
        return Err(StdError::generic_err("Invalid lockup rewards info"));
    }
    for lr_info in &msg.lockup_rewards_info {
        if lr_info.duration == 0 {
            return Err(StdError::generic_err(
                "Invalid Lockup info rewards duration",
            ));
        }
    }

    if msg.max_positions_per_user < MIN_POSITIONS_PER_USER {
        return Err(StdError::generic_err(
            "The maximum number of locked positions per user cannot be lower than a minimum acceptable value."
        ));
    }

    // POOL INFO :: Initialize new pool
    let pool_info = PoolInfo {
        pool: deps.api.addr_validate(&msg.atom_token)?,
        amount_in_lockups: Default::default(),
        incentives_share: 0,
        weighted_amount: Default::default(),
        generator_ntrn_per_share: Default::default(),
        generator_proxy_per_share: RestrictedVector::default(),
        is_staked: false,
    };
    ASSET_POOLS.save(deps.storage, PoolType::ATOM, &pool_info, env.block.height)?;

    // POOL INFO :: Initialize new pool
    let pool_info = PoolInfo {
        pool: deps.api.addr_validate(&msg.usdc_token)?,
        amount_in_lockups: Default::default(),
        incentives_share: 0,
        weighted_amount: Default::default(),
        generator_ntrn_per_share: Default::default(),
        generator_proxy_per_share: RestrictedVector::default(),
        is_staked: false,
    };
    ASSET_POOLS.save(deps.storage, PoolType::USDC, &pool_info, env.block.height)?;

    let config = Config {
        owner: msg
            .owner
            .map(|v| deps.api.addr_validate(&v))
            .transpose()?
            .unwrap_or(info.sender),
        credit_contract: deps.api.addr_validate(&msg.credit_contract)?,
        auction_contract: None,
        generator: None,
        init_timestamp: msg.init_timestamp,
        lock_window: msg.deposit_window,
        deposit_window: msg.deposit_window,
        withdrawal_window: msg.withdrawal_window,
        min_lock_duration: msg.min_lock_duration,
        max_lock_duration: msg.max_lock_duration,
        lockdrop_incentives: Uint128::zero(),
        max_positions_per_user: msg.max_positions_per_user,
        lockup_rewards_info: msg.lockup_rewards_info,
    };

    CONFIG.save(deps.storage, &config)?;
    STATE.save(deps.storage, &State::default())?;
    Ok(Response::default())
}

/// ## Description
/// Exposes all the execute functions available in the contract.
/// ## Params
/// * **deps** is an object of type [`DepsMut`].
///
/// * **env** is an object of type [`Env`].
///
/// * **info** is an object of type [`MessageInfo`].
///
/// * **msg** is an object of type [`ExecuteMsg`].
///
/// ## Execute messages
///
/// * **ExecuteMsg::Receive(msg)** Parse incoming messages from the cNTRN token.
///
/// * **ExecuteMsg::UpdateConfig { new_config }** Admin function to update configuration parameters.
///
/// * **ExecuteMsg::InitializePool {
///     pool_type,
///     incentives_share,
/// }** Facilitates addition of new Pool (axlrUSDC/NTRN or ATOM/NTRN) whose LP tokens can then be locked in the lockdrop contract.
///
/// * **ExecuteMsg::ClaimRewardsAndOptionallyUnlock {
///             terraswap_lp_token,
///             duration,
///             withdraw_lp_stake,
///         }** Claims user Rewards for a particular Lockup position.
///
/// * **ExecuteMsg::ProposeNewOwner { owner, expires_in }** Creates a request to change contract ownership.
///
/// * **ExecuteMsg::DropOwnershipProposal {}** Removes a request to change contract ownership.
///
/// * **ExecuteMsg::ClaimOwnership {}** Claims contract ownership.
#[cfg_attr(not(feature = "library"), entry_point)]
pub fn execute(deps: DepsMut, env: Env, info: MessageInfo, msg: ExecuteMsg) -> StdResult<Response> {
    match msg {
        ExecuteMsg::Receive(msg) => receive_cw20(deps, env, info, msg),
        ExecuteMsg::ClaimRewardsAndOptionallyUnlock {
            pool_type,
            duration,
            withdraw_lp_stake,
        } => handle_claim_rewards_and_unlock_for_lockup(
            deps,
            env,
            info,
            pool_type,
            duration,
            withdraw_lp_stake,
        ),
        ExecuteMsg::Callback(msg) => _handle_callback(deps, env, info, msg),
        ExecuteMsg::ProposeNewOwner { owner, expires_in } => {
            let config: Config = CONFIG.load(deps.storage)?;
            propose_new_owner(
                deps,
                info,
                env,
                owner,
                expires_in,
                config.owner,
                OWNERSHIP_PROPOSAL,
            )
        }
        ExecuteMsg::DropOwnershipProposal {} => {
            let config: Config = CONFIG.load(deps.storage)?;
            drop_ownership_proposal(deps, info, config.owner, OWNERSHIP_PROPOSAL)
        }
        ExecuteMsg::ClaimOwnership {} => {
            claim_ownership(deps, info, env, OWNERSHIP_PROPOSAL, |deps, new_owner| {
                CONFIG.update::<_, StdError>(deps.storage, |mut v| {
                    v.owner = new_owner;
                    Ok(v)
                })?;
                Ok(())
            })
        }
        ExecuteMsg::IncreaseNTRNIncentives {} => handle_increasing_ntrn_incentives(deps, env, info),
        ExecuteMsg::IncreaseLockupFor {
            user_address,
            pool_type,
            amount,
            duration,
        } => handle_increase_lockup(deps, env, info, user_address, pool_type, duration, amount),
        ExecuteMsg::WithdrawFromLockup {
            pool_type,
            duration,
            amount,
        } => handle_withdraw_from_lockup(deps, env, info, pool_type, duration, amount),
        ExecuteMsg::UpdateConfig { new_config } => handle_update_config(deps, info, new_config),
    }
}

/// Receives a message of type [`Cw20ReceiveMsg`] and processes it depending on the received template.
/// If the template is not found in the received message, then an [`StdError`] is returned,
/// otherwise it returns the [`Response`] with the specified attributes if the operation was successful.
/// ## Params
/// * **deps** is an object of type [`DepsMut`].
///
/// * **env** is an object of type [`Env`].
///
/// * **info** is an object of type [`MessageInfo`].
///
/// * **cw20_msg** is an object of type [`Cw20ReceiveMsg`]. This is the CW20 message that has to be processed.
pub fn receive_cw20(
    deps: DepsMut,
    env: Env,
    info: MessageInfo,
    cw20_msg: Cw20ReceiveMsg,
) -> Result<Response, StdError> {
    let cw20_sender_addr = deps.api.addr_validate(&cw20_msg.sender)?;
    // CHECK :: Tokens sent > 0
    if cw20_msg.amount == Uint128::zero() {
        return Err(StdError::generic_err(
            "Number of tokens sent should be > 0 ",
        ));
    }

    match from_binary(&cw20_msg.msg)? {
        Cw20HookMsg::InitializePool {
            pool_type,
            incentives_share,
        } => handle_initialize_pool(
            deps,
            env,
            info,
            pool_type,
            cw20_sender_addr,
            incentives_share,
            cw20_msg.amount,
        ),
    }
}

/// ## Description
/// Handles callback. Returns a [`ContractError`] on failure.
/// ## Params
/// * **deps** is an object of type [`DepsMut`].
///
/// * **env** is an object of type [`Env`].
///
/// * **info** is an object of type [`MessageInfo`].
///
/// * **msg** is an object of type [`CallbackMsg`].
fn _handle_callback(
    deps: DepsMut,
    env: Env,
    info: MessageInfo,
    msg: CallbackMsg,
) -> StdResult<Response> {
    // Only the contract itself can call callbacks
    if info.sender != env.contract.address {
        return Err(StdError::generic_err(
            "callbacks cannot be invoked externally",
        ));
    }
    match msg {
        CallbackMsg::UpdatePoolOnDualRewardsClaim {
            pool_type,
            prev_ntrn_balance,
            prev_proxy_reward_balances,
        } => update_pool_on_dual_rewards_claim(
            deps,
            env,
            pool_type,
            prev_ntrn_balance,
            prev_proxy_reward_balances,
        ),
        CallbackMsg::WithdrawUserLockupRewardsCallback {
            pool_type,
            user_address,
            duration,
            withdraw_lp_stake,
        } => callback_withdraw_user_rewards_for_lockup_optional_withdraw(
            deps,
            env,
            pool_type,
            user_address,
            duration,
            withdraw_lp_stake,
        ),
    }
}

/// Exposes all the queries available in the contract.
/// ## Params
/// * **deps** is an object of type [`Deps`].
///
/// * **_env** is an object of type [`Env`].
///
/// * **msg** is an object of type [`QueryMsg`].
///
/// ## Queries
/// * **QueryMsg::Config {}** Returns the config info.
///
/// * **QueryMsg::State {}** Returns the contract's state info.
///
/// * **QueryMsg::Pool { terraswap_lp_token }** Returns info regarding a certain supported LP token pool.
///
/// * **QueryMsg::UserInfo { address }** Returns info regarding a user (total NTRN rewards, list of lockup positions).
///
/// * **QueryMsg::UserInfoWithLockupsList { address }** Returns info regarding a user with lockups.
///
/// * **QueryMsg::LockUpInfo {
///             user_address,
///             terraswap_lp_token,
///             duration,
///         }** Returns info regarding a particular lockup position with a given duration and identifer for the LP tokens locked.
///
/// * **QueryMsg::PendingAssetReward {
///             user_address,
///             terraswap_lp_token,
///             duration,
///         }** Returns the amount of pending asset rewards for the specified recipient and for a specific lockup position.
///
/// * **QueryUserLockupTotalAtHeight {
///         pool_type: PoolType,
///         user_address: String,
///         height: u64,
///     }** Returns locked amount of LP tokens for the specified user for the specified pool at a specific height.
///
/// * **QueryLockupTotalAtHeight {
///         pool_type: PoolType,
///         height: u64,
///     }** Returns a total amount of LP tokens for the specified pool at a specific height.
#[cfg_attr(not(feature = "library"), entry_point)]
pub fn query(deps: Deps, env: Env, msg: QueryMsg) -> StdResult<Binary> {
    match msg {
        QueryMsg::Config {} => to_binary(&CONFIG.load(deps.storage)?),
        QueryMsg::State {} => to_binary(&query_state(deps)?),
        QueryMsg::Pool { pool_type } => to_binary(&query_pool(deps, pool_type)?),
        QueryMsg::UserInfo { address } => to_binary(&query_user_info(deps, env, address)?),
        QueryMsg::UserInfoWithLockupsList { address } => {
            to_binary(&query_user_info_with_lockups_list(deps, env, address)?)
        }
        QueryMsg::LockUpInfo {
            user_address,
            pool_type,
            duration,
        } => to_binary(&query_lockup_info(
            deps,
            &env,
            &user_address,
            pool_type,
            duration,
        )?),
        QueryMsg::QueryUserLockupTotalAtHeight {
            pool_type,
            user_address,
            height,
        } => to_binary(&query_user_lockup_total_at_height(
            deps,
            pool_type,
<<<<<<< HEAD
            addr_validate_to_lower(deps.api, user_address)?,
=======
            deps.api.addr_validate(&user_address)?,
>>>>>>> ae5e759f
            height,
        )?),
        QueryMsg::QueryLockupTotalAtHeight { pool_type, height } => {
            to_binary(&query_lockup_total_at_height(deps, pool_type, height)?)
        }
    }
}

/// Used for contract migration. Returns a default object of type [`Response`].
/// ## Params
/// * **_deps** is an object of type [`DepsMut`].
///
/// * **_env** is an object of type [`Env`].
///
/// * **_msg** is an object of type [`MigrateMsg`].
#[cfg_attr(not(feature = "library"), entry_point)]
pub fn migrate(_deps: DepsMut, _env: Env, _msg: MigrateMsg) -> StdResult<Response> {
    Ok(Response::default())
}

/// Admin function to update Configuration parameters. Returns a default object of type [`Response`].
/// ## Params
/// * **deps** is an object of type [`DepsMut`].
///
/// * **info** is an object of type [`MessageInfo`].
///
/// * **new_config** is an object of type [`UpdateConfigMsg`]. Same as UpdateConfigMsg struct
pub fn handle_update_config(
    deps: DepsMut,
    info: MessageInfo,
    new_config: UpdateConfigMsg,
) -> StdResult<Response> {
    let mut config = CONFIG.load(deps.storage)?;
    let mut attributes = vec![attr("action", "update_config")];

    // CHECK :: Only owner can call this function
    if info.sender != config.owner {
        return Err(StdError::generic_err("Unauthorized"));
    }

    if let Some(auction) = new_config.auction_contract_address {
        match config.auction_contract {
            Some(_) => {
                return Err(StdError::generic_err("Auction contract already set."));
            }
            None => {
                config.auction_contract = Some(deps.api.addr_validate(&auction)?);
                attributes.push(attr("auction_contract", auction))
            }
        }
    };

    if let Some(generator) = new_config.generator_address {
        // If generator is set, we check is any LP tokens are currently staked before updating generator address
        if config.generator.is_some() {
            for pool_type in ASSET_POOLS
                .keys(deps.storage, None, None, Order::Ascending)
                .collect::<Result<Vec<PoolType>, StdError>>()?
            {
                let pool_info = ASSET_POOLS.load(deps.storage, pool_type)?;
                if pool_info.is_staked {
                    return Err(StdError::generic_err(format!(
                        "{:?} astro LP tokens already staked. Unstake them before updating generator",
                        pool_type
                    )));
                }
            }
        }

        config.generator = Some(deps.api.addr_validate(&generator)?);
        attributes.push(attr("new_generator", generator))
    }

    CONFIG.save(deps.storage, &config)?;
    Ok(Response::new().add_attributes(attributes))
}

/// Facilitates increasing NTRN incentives that are to be distributed as Lockdrop participation reward. Returns a default object of type [`Response`].
/// ## Params
/// * **deps** is an object of type [`DepsMut`].
///
/// * **env** is an object of type [`Env`].
///
/// * **info** is an object of type [`MessageInfo`].
pub fn handle_increasing_ntrn_incentives(
    deps: DepsMut,
    env: Env,
    info: MessageInfo,
) -> Result<Response, StdError> {
    let mut config = CONFIG.load(deps.storage)?;

    if env.block.time.seconds() >= config.init_timestamp + config.lock_window {
        return Err(StdError::generic_err("Lock window is closed"));
    };

    let incentive = info.funds.iter().find(|c| c.denom == UNTRN_DENOM);
    let amount = if let Some(coin) = incentive {
        coin.amount
    } else {
        return Err(StdError::generic_err(format!(
            "{} is not found",
            UNTRN_DENOM
        )));
    };
    // Anyone can increase ntrn incentives
    config.lockdrop_incentives = config.lockdrop_incentives.checked_add(amount)?;

    CONFIG.save(deps.storage, &config)?;
    Ok(Response::new()
        .add_attribute("action", "ntrn_incentives_increased")
        .add_attribute("amount", amount))
}

/// Admin function to initialize new LP Pool. Returns a default object of type [`Response`].
/// ## Params
/// * **deps** is an object of type [`DepsMut`].
///
/// * **env** is an object of type [`Env`].
///
/// * **info** is an object of type [`MessageInfo`].
///
/// * **pool_type** is an object of type [`PoolType`]. LiquidPool type - USDC or ATOM
///
/// * **cw20_sender_addr** is an object of type [`Addr`]. Address caller cw20 contract
///
/// * **incentives_share** is an object of type [`u64`]. Parameter defining share of total NTRN incentives are allocated for this pool
///
/// * **amount** amount of LP tokens of `pool_type` to be staked in the Generator Contract.
pub fn handle_initialize_pool(
    deps: DepsMut,
    env: Env,
    info: MessageInfo,
    pool_type: PoolType,
    cw20_sender_addr: Addr,
    incentives_share: u64,
    amount: Uint128,
) -> StdResult<Response> {
    let config = CONFIG.load(deps.storage)?;
    let mut state = STATE.load(deps.storage)?;

    // CHECK ::: Only auction can call this function
    if Some(cw20_sender_addr) != config.auction_contract {
        return Err(StdError::generic_err("Unauthorized"));
    }

    // CHECK :: Is lockdrop deposit window closed
    if env.block.time.seconds() >= config.init_timestamp + config.lock_window {
        return Err(StdError::generic_err(
            "Pools cannot be added post deposit window closure",
        ));
    }

    // CHECK ::: Is LP Token Pool initialized
    let mut pool_info = ASSET_POOLS.load(deps.storage, pool_type)?;

    if info.sender != pool_info.pool {
        return Err(StdError::generic_err("Unknown cw20 token address"));
    }

    // Set Pool Incentives
    pool_info.incentives_share = incentives_share;

    let stake_msgs = stake_messages(
        config,
        env.block.height + 1u64,
        pool_info.pool.clone(),
        amount,
    )?;
    pool_info.is_staked = true;

    ASSET_POOLS.save(deps.storage, pool_type, &pool_info, env.block.height)?;

    state.total_incentives_share += incentives_share;
    STATE.save(deps.storage, &state)?;

    Ok(Response::new()
        .add_messages(stake_msgs)
        .add_attributes(vec![
            attr("action", "initialize_pool"),
            attr("pool_type", format!("{:?}", pool_type)),
            attr("lp_token", info.sender),
            attr("lp_amount", amount),
            attr("incentives_share", incentives_share.to_string()),
        ]))
}

fn stake_messages(
    config: Config,
    height: u64,
    lp_token_address: Addr,
    amount: Uint128,
) -> StdResult<Vec<CosmosMsg>> {
    let mut cosmos_msgs = vec![];

    let generator = config
        .generator
        .as_ref()
        .ok_or_else(|| StdError::generic_err("Generator address hasn't set yet!"))?;

    // TODO: why do we need allowance here, when next message is "send" to a pool
    cosmos_msgs.push(CosmosMsg::Wasm(WasmMsg::Execute {
        contract_addr: lp_token_address.to_string(),
        funds: vec![],
        msg: to_binary(&Cw20ExecuteMsg::IncreaseAllowance {
            spender: generator.to_string(),
            amount,
            expires: Some(cw20::Expiration::AtHeight(height)),
        })?,
    }));

    cosmos_msgs.push(CosmosMsg::Wasm(WasmMsg::Execute {
        contract_addr: lp_token_address.to_string(),
        funds: vec![],
        msg: to_binary(&Cw20ExecuteMsg::Send {
            contract: generator.to_string(),
            msg: to_binary(&astroport::generator::Cw20HookMsg::Deposit {})?,
            amount,
        })?,
    }));

    Ok(cosmos_msgs)
}

/// Hook function to increase Lockup position size when any of the supported LP Tokens are sent to the contract by the user. Returns a default object of type [`Response`].
/// ## Params
/// * **deps** is an object of type [`DepsMut`].
///
/// * **env** is an object of type [`Env`].
///
/// * **info** is an object of type [`MessageInfo`].
///
/// * **user_address_raw** is an object of type [`Addr`]. User we increase lockup position for
///
/// * **pool_type** is an object of type [`PoolType`]. LiquidPool type - USDC or ATOM
///
/// * **duration** is an object of type [`u64`]. Number of seconds the LP token is locked for (lockup period begins post the withdrawal window closure).
///
/// * **amount** is an object of type [`Uint128`]. Number of LP tokens sent by the user.
pub fn handle_increase_lockup(
    deps: DepsMut,
    env: Env,
    info: MessageInfo,
    user_address_raw: String,
    pool_type: PoolType,
    duration: u64,
    amount: Uint128,
) -> StdResult<Response> {
    let config = CONFIG.load(deps.storage)?;

    if Some(info.sender) != config.auction_contract {
        return Err(StdError::generic_err("Unauthorized"));
    }

    let user_address = deps.api.addr_validate(&user_address_raw)?;

    if !config
        .lockup_rewards_info
        .iter()
        .any(|i| i.duration == duration)
    {
        return Err(StdError::generic_err("invalid duration"));
    }

    // CHECK ::: LP Token supported or not ?
    let mut pool_info = ASSET_POOLS.load(deps.storage, pool_type)?;
    let mut user_info = USER_INFO
        .may_load(deps.storage, &user_address)?
        .unwrap_or_default();

    // CHECK :: Valid Lockup Duration
    if duration > config.max_lock_duration || duration < config.min_lock_duration {
        return Err(StdError::generic_err(format!(
            "Lockup duration needs to be between {} and {}",
            config.min_lock_duration, config.max_lock_duration
        )));
    }

    pool_info.weighted_amount += calculate_weight(amount, duration, &config)?;
    pool_info.amount_in_lockups += amount;

    let lockup_key = (pool_type, &user_address, duration);

    let lockup_info =
        match LOCKUP_INFO.compatible_may_load(deps.as_ref(), lockup_key, &config.generator)? {
            Some(mut li) => {
                li.lp_units_locked = li.lp_units_locked.checked_add(amount)?;
                li
            }
<<<<<<< HEAD
            // Update number of lockup positions the user is having
            user_info.lockup_positions_index += 1;

            LockupInfoV2 {
                lp_units_locked: amount,
                astroport_lp_transferred: None,
                ntrn_rewards: Uint128::zero(),
                unlock_timestamp: config.init_timestamp + config.lock_window + duration,
                generator_ntrn_debt: Uint128::zero(),
                generator_proxy_debt: Default::default(),
                withdrawal_flag: false,
=======
            None => {
                if config.max_positions_per_user == user_info.lockup_positions_index {
                    return Err(StdError::generic_err(format!(
                        "Users can only have max {} lockup positions",
                        config.max_positions_per_user
                    )));
                }
                // Update number of lockup positions the user is having
                user_info.lockup_positions_index += 1;

                LockupInfoV2 {
                    lp_units_locked: amount,
                    astroport_lp_transferred: None,
                    ntrn_rewards: Uint128::zero(),
                    unlock_timestamp: config.init_timestamp + config.lock_window + duration,
                    generator_ntrn_debt: Uint128::zero(),
                    generator_proxy_debt: Default::default(),
                    withdrawal_flag: false,
                }
>>>>>>> ae5e759f
            }
        };

    // SAVE UPDATED STATE
    LOCKUP_INFO.save(deps.storage, lockup_key, &lockup_info)?;

    TOTAL_USER_LOCKUP_AMOUNT.update(
        deps.storage,
        (pool_type, &user_address),
        env.block.height,
        |lockup_amount| -> StdResult<Uint128> {
            if let Some(la) = lockup_amount {
                Ok(la + amount)
            } else {
                Ok(amount)
            }
        },
    )?;

    ASSET_POOLS.save(deps.storage, pool_type, &pool_info, env.block.height)?;
    USER_INFO.save(deps.storage, &user_address, &user_info)?;

    Ok(Response::new().add_attributes(vec![
        attr("action", "increase_lockup_position"),
        attr("pool_type", format!("{:?}", pool_type)),
        attr("user", user_address),
        attr("duration", duration.to_string()),
        attr("amount", amount),
    ]))
}

/// Withdraws LP Tokens from an existing Lockup position. Returns a default object of type [`Response`].
/// ## Params
/// * **deps** is an object of type [`DepsMut`].
///
/// * **env** is an object of type [`Env`].
///
/// * **info** is an object of type [`MessageInfo`].
///
/// * **pool_type** is an object of type [`PoolType`]. LiquidPool type - USDC or ATOM
///
/// * **duration** is an object of type [`u64`]. Duration of the lockup position from which withdrawal is to be made.
///
/// * **amount** is an object of type [`Uint128`]. Number of LP tokens to be withdrawn.
pub fn handle_withdraw_from_lockup(
    deps: DepsMut,
    env: Env,
    info: MessageInfo,
    pool_type: PoolType,
    duration: u64,
    amount: Uint128,
) -> StdResult<Response> {
    let config = CONFIG.load(deps.storage)?;

    if Some(info.sender.clone()) != config.auction_contract {
        return Err(StdError::generic_err("Unauthorized"));
    }

    // CHECK :: Valid Withdraw Amount
    if amount.is_zero() {
        return Err(StdError::generic_err("Invalid withdrawal request"));
    }

    let mut pool_info = ASSET_POOLS.load(deps.storage, pool_type)?;

    // Retrieve Lockup position
    let user_address = info.sender;
    let lockup_key = (pool_type, &user_address, duration);
    let mut lockup_info =
        LOCKUP_INFO.compatible_load(deps.as_ref(), lockup_key, &config.generator)?;

    // CHECK :: Has user already withdrawn LP tokens once post the deposit window closure state
    if lockup_info.withdrawal_flag {
        return Err(StdError::generic_err(
            "Withdrawal already happened. No more withdrawals accepted",
        ));
    }

    // Check :: Amount should be within the allowed withdrawal limit bounds
    let max_withdrawal_percent =
        calculate_max_withdrawal_percent_allowed(env.block.time.seconds(), &config);
    let max_withdrawal_allowed = lockup_info.lp_units_locked * max_withdrawal_percent;
    if amount > max_withdrawal_allowed {
        return Err(StdError::generic_err(format!(
            "Amount exceeds maximum allowed withdrawal limit of {}",
            max_withdrawal_allowed
        )));
    }

    // Update withdrawal flag after the deposit window
    if env.block.time.seconds() >= config.init_timestamp + config.deposit_window {
        lockup_info.withdrawal_flag = true;
    }

    // STATE :: RETRIEVE --> UPDATE
    lockup_info.lp_units_locked -= amount;
    pool_info.weighted_amount -= calculate_weight(amount, duration, &config)?;
    pool_info.amount_in_lockups -= amount;

    // Remove Lockup position from the list of user positions if Lp_Locked balance == 0
    if lockup_info.lp_units_locked.is_zero() {
        LOCKUP_INFO.remove(deps.storage, lockup_key);
        // decrement number of user's lockup positions
        let mut user_info = USER_INFO
            .may_load(deps.storage, &user_address)?
            .unwrap_or_default();
        user_info.lockup_positions_index -= 1;
        USER_INFO.save(deps.storage, &user_address, &user_info)?;
    } else {
        LOCKUP_INFO.save(deps.storage, lockup_key, &lockup_info)?;
    }
    TOTAL_USER_LOCKUP_AMOUNT.update(
        deps.storage,
        (pool_type, &user_address),
        env.block.height,
        |lockup_amount| -> StdResult<Uint128> {
            if let Some(la) = lockup_amount {
                Ok(la - amount)
            } else {
                Ok(Uint128::zero())
            }
        },
    )?;

    // SAVE Updated States
    ASSET_POOLS.save(deps.storage, pool_type, &pool_info, env.block.height)?;

    Ok(Response::new().add_attributes(vec![
        attr("action", "withdraw_from_lockup"),
        attr("pool_type", pool_type),
        attr("user_address", user_address),
        attr("duration", duration.to_string()),
        attr("amount", amount),
    ]))
}

/// Calculates maximum % of LP balances deposited that can be withdrawn
/// ## Params
/// * **current_timestamp** is an object of type [`u64`]. Current block timestamp
///
/// * **config** is an object of type [`Config`]. Contract configuration
fn calculate_max_withdrawal_percent_allowed(current_timestamp: u64, config: &Config) -> Decimal {
    let withdrawal_cutoff_init_point = config.init_timestamp + config.deposit_window;

    // Deposit window :: 100% withdrawals allowed
    if current_timestamp < withdrawal_cutoff_init_point {
        return Decimal::from_ratio(100u32, 100u32);
    }

    let withdrawal_cutoff_second_point =
        withdrawal_cutoff_init_point + (config.withdrawal_window / 2u64);
    // Deposit window closed, 1st half of withdrawal window :: 50% withdrawals allowed
    if current_timestamp <= withdrawal_cutoff_second_point {
        return Decimal::from_ratio(50u32, 100u32);
    }

    // max withdrawal allowed decreasing linearly from 50% to 0% vs time elapsed
    let withdrawal_cutoff_final = withdrawal_cutoff_init_point + config.withdrawal_window;
    //  Deposit window closed, 2nd half of withdrawal window :: max withdrawal allowed decreases linearly from 50% to 0% vs time elapsed
    if current_timestamp < withdrawal_cutoff_final {
        let time_left = withdrawal_cutoff_final - current_timestamp;
        Decimal::from_ratio(
            50u64 * time_left,
            100u64 * (withdrawal_cutoff_final - withdrawal_cutoff_second_point),
        )
    }
    // Withdrawals not allowed
    else {
        Decimal::from_ratio(0u32, 100u32)
    }
}

/// Claims user Rewards for a particular Lockup position. Returns a default object of type [`Response`].
/// ## Params
/// * **deps** is an object of type [`DepsMut`].
///
/// * **env** is an object of type [`Env`].
///
/// * **info** is an object of type [`MessageInfo`].
///
/// * **pool_type** is an object of type [`PoolType`]. LiquidPool type - USDC or ATOM
///
/// * **duration** is an object of type [`u64`]. Lockup duration (number of weeks).
///
/// * **withdraw_lp_stake** is an object of type [`bool`]. Boolean value indicating if the LP tokens are to be withdrawn or not.
pub fn handle_claim_rewards_and_unlock_for_lockup(
    mut deps: DepsMut,
    env: Env,
    info: MessageInfo,
    pool_type: PoolType,
    duration: u64,
    withdraw_lp_stake: bool,
) -> StdResult<Response> {
    let config = CONFIG.load(deps.storage)?;
    let state = STATE.load(deps.storage)?;

    if env.block.time.seconds() < config.init_timestamp + config.lock_window {
        return Err(StdError::generic_err("Lock window is still open"));
    }

    let user_address = info.sender;

    // CHECK ::: Is LP Token Pool supported or not ?
    let pool_info = ASSET_POOLS.load(deps.storage, pool_type)?;

    let mut user_info = USER_INFO
        .may_load(deps.storage, &user_address)?
        .unwrap_or_default();

    // If user's total NTRN rewards == 0 :: We update all of the user's lockup positions to calculate NTRN rewards and for each alongwith their equivalent Astroport LP Shares
    if user_info.total_ntrn_rewards == Uint128::zero() {
        user_info.total_ntrn_rewards = update_user_lockup_positions_and_calc_rewards(
            deps.branch(),
            &config,
            &state,
            &user_address,
        )?;
    }

    USER_INFO.save(deps.storage, &user_address, &user_info)?;

    // Check is there lockup or not ?
    let lockup_key = (pool_type, &user_address, duration);
    let lockup_info = LOCKUP_INFO.compatible_load(deps.as_ref(), lockup_key, &config.generator)?;

    // CHECK :: Can the Lockup position be unlocked or not ?
    if withdraw_lp_stake && env.block.time.seconds() < lockup_info.unlock_timestamp {
        return Err(StdError::generic_err(format!(
            "{} seconds to unlock",
            lockup_info.unlock_timestamp - env.block.time.seconds()
        )));
    }

    if lockup_info.astroport_lp_transferred.is_some() {
        return Err(StdError::generic_err(
            "Astro LP Tokens have already been claimed!",
        ));
    }

    let mut cosmos_msgs = vec![];

    let astroport_lp_token = pool_info.pool;

    if pool_info.is_staked {
        let generator = config
            .generator
            .as_ref()
            .ok_or_else(|| StdError::generic_err("Generator should be set at this moment!"))?;

        // QUERY :: Check if there are any pending staking rewards
        let pending_rewards: PendingTokenResponse = deps.querier.query_wasm_smart(
            generator,
            &GenQueryMsg::PendingToken {
                lp_token: astroport_lp_token.to_string(),
                user: env.contract.address.to_string(),
            },
        )?;

        let pending_on_proxy = &pending_rewards.pending_on_proxy.unwrap_or_default();

        if !pending_rewards.pending.is_zero()
            || pending_on_proxy.iter().any(|asset| !asset.amount.is_zero())
        {
            let rwi: RewardInfoResponse = deps.querier.query_wasm_smart(
                generator,
                &GenQueryMsg::RewardInfo {
                    lp_token: astroport_lp_token.to_string(),
                },
            )?;

            let astro_balance = {
                let res: BalanceResponse = deps.querier.query_wasm_smart(
                    rwi.base_reward_token.to_string(),
                    &Cw20QueryMsg::Balance {
                        address: env.contract.address.to_string(),
                    },
                )?;
                res.balance
            };

            let prev_proxy_reward_balances: Vec<Asset> = pending_on_proxy
                .iter()
                .map(|asset| {
                    let balance = asset
                        .info
                        .query_pool(&deps.querier, env.contract.address.clone())
                        .unwrap_or_default();

                    Asset {
                        info: asset.info.clone(),
                        amount: balance,
                    }
                })
                .collect();

            cosmos_msgs.push(CosmosMsg::Wasm(WasmMsg::Execute {
                contract_addr: generator.to_string(),
                funds: vec![],
                msg: to_binary(&GenExecuteMsg::Withdraw {
                    lp_token: astroport_lp_token.to_string(),
                    amount: Uint128::zero(),
                })?,
            }));

            cosmos_msgs.push(
                CallbackMsg::UpdatePoolOnDualRewardsClaim {
                    pool_type,
                    prev_ntrn_balance: astro_balance,
                    prev_proxy_reward_balances,
                }
                .to_cosmos_msg(&env)?,
            );
        }
    } else if user_info.ntrn_transferred && !withdraw_lp_stake {
        return Err(StdError::generic_err("No rewards available to claim!"));
    }

    cosmos_msgs.push(
        CallbackMsg::WithdrawUserLockupRewardsCallback {
            pool_type,
            user_address,
            duration,
            withdraw_lp_stake,
        }
        .to_cosmos_msg(&env)?,
    );

    Ok(Response::new().add_messages(cosmos_msgs))
}

/// Claims unvested user's airdrop rewards from the Credits Contract plus part of vested tokens (NTRN Lockdrop rewards amount * AIDROP_REWARDS_MULTIPLIER) Returns a [`CosmosMsg`].
/// ## Params
/// * **deps** is an object of type [`DepsMut`].
///
/// * **env** is an object of type [`Env`].
///
/// * **credits_contract** is an object of type [`Addr`]. Address of the Credits Contract.
///
/// * **user_addr** is an object of type [`Addr`]. Address of the user for who claims rewards.
///
/// * **ntrn_lockdrop_rewards** is an object of type [`Addr`]. Amount of Lockdrop rewards in uNTRN.
pub fn claim_airdrop_tokens_with_multiplier_msg(
    deps: Deps,
    credits_contract: Addr,
    user_addr: Addr,
    ntrn_lockdrop_rewards: Uint128,
) -> StdResult<CosmosMsg> {
<<<<<<< HEAD
    // just a mock
    // unvested tokens amount
    let unvested_tokens_amount: BalanceResponse = deps.querier.query_wasm_smart(
        &credits_contract,
        &Cw20QueryMsg::Balance {
            address: user_addr.to_string(),
        },
    )?;
    // vested tokens amount
    let vested_tokens_amount: BalanceResponse = deps.querier.query_wasm_smart(
        &credits_contract,
        &Cw20QueryMsg::Balance {
=======
    // unvested tokens amount
    let unvested_tokens_amount: credits::msg::WithdrawableAmountResponse =
        deps.querier.query_wasm_smart(
            &credits_contract,
            &credits::msg::QueryMsg::WithdrawableAmount {
                address: user_addr.to_string(),
            },
        )?;
    // vested tokens amount
    let vested_tokens_amount: credits::msg::VestedAmountResponse = deps.querier.query_wasm_smart(
        &credits_contract,
        &credits::msg::QueryMsg::VestedAmount {
>>>>>>> ae5e759f
            address: user_addr.to_string(),
        },
    )?;

    let airdrop_rewards_multiplier = Decimal::from_str(AIRDROP_REWARDS_MULTIPLIER)?;

    // either we claim whole vested amount or NTRN lockdrop rewards
    let claimable_vested_amount = min(
<<<<<<< HEAD
        vested_tokens_amount.balance,
=======
        vested_tokens_amount.amount,
>>>>>>> ae5e759f
        ntrn_lockdrop_rewards * airdrop_rewards_multiplier,
    );

    Ok(CosmosMsg::Wasm(WasmMsg::Execute {
        contract_addr: credits_contract.to_string(),
        msg: to_binary(&Cw20ExecuteMsg::BurnFrom {
            owner: user_addr.to_string(),
<<<<<<< HEAD
            amount: claimable_vested_amount + unvested_tokens_amount.balance,
=======
            amount: claimable_vested_amount + unvested_tokens_amount.amount,
>>>>>>> ae5e759f
        })?,
        funds: vec![],
    }))
}

/// Updates contract state after dual staking rewards are claimed from the generator contract. Returns a default object of type [`Response`].
/// ## Params
/// * **deps** is an object of type [`DepsMut`].
///
/// * **env** is an object of type [`Env`].
///
/// * **pool_type** is an object of type [`PoolType`]. LiquidPool type - USDC or ATOM
///
/// * **prev_ntrn_balance** is an object of type [`Uint128`]. Contract's NTRN token balance before claim.
///
/// * **prev_proxy_reward_balances** is a vector of type [`Asset`]. Contract's Generator Proxy reward token balance before claim.
pub fn update_pool_on_dual_rewards_claim(
    deps: DepsMut,
    env: Env,
    pool_type: PoolType,
    prev_ntrn_balance: Uint128,
    prev_proxy_reward_balances: Vec<Asset>,
) -> StdResult<Response> {
    let config = CONFIG.load(deps.storage)?;
    let mut pool_info = ASSET_POOLS.load(deps.storage, pool_type)?;

    let generator = config
        .generator
        .as_ref()
        .ok_or_else(|| StdError::generic_err("Generator hasn't been set yet!"))?;
    let astroport_lp_token = pool_info.pool.clone();

    let rwi: RewardInfoResponse = deps.querier.query_wasm_smart(
        generator,
        &GenQueryMsg::RewardInfo {
            lp_token: astroport_lp_token.to_string(),
        },
    )?;

    let lp_balance: Uint128 = deps.querier.query_wasm_smart(
        generator,
        &GenQueryMsg::Deposit {
            lp_token: astroport_lp_token.to_string(),
            user: env.contract.address.to_string(),
        },
    )?;

    let base_reward_received;
    // Increment claimed Astro rewards per LP share
    pool_info.generator_ntrn_per_share += {
        let res: BalanceResponse = deps.querier.query_wasm_smart(
            rwi.base_reward_token.to_string(),
            &Cw20QueryMsg::Balance {
                address: env.contract.address.to_string(),
            },
        )?;
        base_reward_received = res.balance - prev_ntrn_balance;
        Decimal::from_ratio(base_reward_received, lp_balance)
    };

    // Increment claimed Proxy rewards per LP share
    for prev_balance in prev_proxy_reward_balances {
        let current_balance = prev_balance
            .info
            .query_pool(&deps.querier, env.contract.address.clone())?;
        let received_amount = current_balance - prev_balance.amount;
        pool_info.generator_proxy_per_share.update(
            &prev_balance.info,
            Decimal::from_ratio(received_amount, lp_balance),
        )?;
    }

    // SAVE UPDATED STATE OF THE POOL
    ASSET_POOLS.save(deps.storage, pool_type, &pool_info, env.block.height)?;

    Ok(Response::new().add_attributes(vec![
        attr("action", "update_generator_dual_rewards"),
        attr("pool_type", format!("{:?}", pool_type)),
        attr("NTRN_reward_received", base_reward_received),
        attr(
            "generator_ntrn_per_share",
            pool_info.generator_ntrn_per_share.to_string(),
        ),
    ]))
}

/// Withdraws user rewards and LP Tokens after claims / unlocks. Returns a default object of type [`Response`].
/// ## Params
/// * **deps** is an object of type [`DepsMut`].
///
/// * **env** is an object of type [`Env`].
///
/// * **pool_type** is an object of type [`PoolType`]. LiquidPool type - USDC or ATOM
///
/// * **user_address** is an object of type [`Addr`]. User address who is claiming the rewards / unlocking his lockup position.
///
/// * **duration** is a vector of type [`u64`]. Duration of the lockup for which rewards have been claimed / position unlocked.
///
/// * **withdraw_lp_stake** is an object of type [`bool`]. Boolean value indicating if the ASTRO LP Tokens are to be sent to the user or not.
pub fn callback_withdraw_user_rewards_for_lockup_optional_withdraw(
    deps: DepsMut,
    env: Env,
    pool_type: PoolType,
    user_address: Addr,
    duration: u64,
    withdraw_lp_stake: bool,
) -> StdResult<Response> {
    let config = CONFIG.load(deps.storage)?;
    let mut pool_info = ASSET_POOLS.load(deps.storage, pool_type)?;
    let lockup_key = (pool_type, &user_address, duration);
    let mut lockup_info =
        LOCKUP_INFO.compatible_load(deps.as_ref(), lockup_key, &config.generator)?;

    let mut user_info = USER_INFO
        .may_load(deps.storage, &user_address)?
        .unwrap_or_default();

    let mut cosmos_msgs = vec![];
    let mut attributes = vec![
        attr("action", "withdraw_rewards_and_or_unlock"),
        attr("pool_type", format!("{:?}", pool_type)),
        attr("user_address", &user_address),
        attr("duration", duration.to_string()),
    ];

    let astroport_lp_token = pool_info.pool.clone();

    let generator = config
        .generator
        .as_ref()
        .ok_or_else(|| StdError::generic_err("Generator should be set"))?;

    // Calculate Astro LP share for the lockup position
    let astroport_lp_amount: Uint128 = {
        let balance: Uint128 = if pool_info.is_staked {
            deps.querier.query_wasm_smart(
                generator,
                &GenQueryMsg::Deposit {
                    lp_token: astroport_lp_token.to_string(),
                    user: env.contract.address.to_string(),
                },
            )?
        } else {
            let res: BalanceResponse = deps.querier.query_wasm_smart(
                astroport_lp_token.clone(),
                &Cw20QueryMsg::Balance {
                    address: env.contract.address.to_string(),
                },
            )?;
            res.balance
        };

        (lockup_info
            .lp_units_locked
            .full_mul(balance)
            .checked_div(Uint256::from(pool_info.amount_in_lockups))?)
        .try_into()?
    };

    // If Astro LP tokens are staked with Astro generator
    if pool_info.is_staked {
        let rwi: RewardInfoResponse = deps.querier.query_wasm_smart(
            generator,
            &GenQueryMsg::RewardInfo {
                lp_token: astroport_lp_token.to_string(),
            },
        )?;

        // Calculate claimable Astro staking rewards for this lockup
        let total_lockup_astro_rewards = pool_info.generator_ntrn_per_share * astroport_lp_amount;
        let pending_astro_rewards =
            total_lockup_astro_rewards.checked_sub(lockup_info.generator_ntrn_debt)?;
        lockup_info.generator_ntrn_debt = total_lockup_astro_rewards;

        // If claimable Astro staking rewards > 0, claim them
        if pending_astro_rewards > Uint128::zero() {
            cosmos_msgs.push(CosmosMsg::Wasm(WasmMsg::Execute {
                contract_addr: rwi.base_reward_token.to_string(),
                funds: vec![],
                msg: to_binary(&Cw20ExecuteMsg::Transfer {
                    recipient: user_address.to_string(),
                    amount: pending_astro_rewards,
                })?,
            }));
        }
        attributes.push(attr("generator_astro_reward", pending_astro_rewards));

        let mut pending_proxy_rewards: Vec<Asset> = vec![];
        // If this LP token is getting dual incentives
        // Calculate claimable proxy staking rewards for this lockup
        lockup_info.generator_proxy_debt = lockup_info
            .generator_proxy_debt
            .inner_ref()
            .iter()
            .map(|(asset, debt)| {
                let generator_proxy_per_share = pool_info
                    .generator_proxy_per_share
                    .load(asset)
                    .unwrap_or_default();
                let total_lockup_proxy_reward =
                    generator_proxy_per_share.checked_mul_uint128(astroport_lp_amount)?;
                let pending_proxy_reward: Uint128 = total_lockup_proxy_reward.checked_sub(*debt)?;

                if !pending_proxy_reward.is_zero() {
                    pending_proxy_rewards.push(Asset {
                        info: asset.clone(),
                        amount: pending_proxy_reward,
                    });
                }
                Ok((asset.clone(), total_lockup_proxy_reward))
            })
            .collect::<StdResult<Vec<_>>>()?
            .into();

        // If this is a void transaction (no state change), then return error.
        // Void tx scenario = ASTRO already claimed, 0 pending ASTRO staking reward, 0 pending proxy rewards, not unlocking LP tokens in this tx
        if !withdraw_lp_stake
            && user_info.ntrn_transferred
            && pending_astro_rewards == Uint128::zero()
            && pending_proxy_rewards.is_empty()
        {
            return Err(StdError::generic_err("No rewards available to claim!"));
        }

        // If claimable proxy staking rewards > 0, claim them
        for pending_proxy_reward in pending_proxy_rewards {
            cosmos_msgs.push(pending_proxy_reward.into_msg(&deps.querier, user_address.clone())?);
        }

        //  COSMOSMSG :: If LP Tokens are staked, we unstake the amount which needs to be returned to the user
        if withdraw_lp_stake {
            cosmos_msgs.push(CosmosMsg::Wasm(WasmMsg::Execute {
                contract_addr: generator.to_string(),
                funds: vec![],
                msg: to_binary(&GenExecuteMsg::Withdraw {
                    lp_token: astroport_lp_token.to_string(),
                    amount: astroport_lp_amount,
                })?,
            }));
        }
    }

    if withdraw_lp_stake {
        // COSMOSMSG :: Returns LP units locked by the user in the current lockup position
        cosmos_msgs.push(CosmosMsg::Wasm(WasmMsg::Execute {
            contract_addr: astroport_lp_token.to_string(),
            msg: to_binary(&Cw20ExecuteMsg::Transfer {
                recipient: user_address.to_string(),
                amount: astroport_lp_amount,
            })?,
            funds: vec![],
        }));
        pool_info.amount_in_lockups = pool_info
            .amount_in_lockups
            .checked_sub(lockup_info.lp_units_locked)?;
        ASSET_POOLS.save(deps.storage, pool_type, &pool_info, env.block.height)?;

        attributes.push(attr("astroport_lp_unlocked", astroport_lp_amount));
        lockup_info.astroport_lp_transferred = Some(astroport_lp_amount);
    }
    LOCKUP_INFO.save(deps.storage, lockup_key, &lockup_info)?;
    TOTAL_USER_LOCKUP_AMOUNT.update(
        deps.storage,
        (pool_type, &user_address),
        env.block.height,
        |lockup_amount| -> StdResult<Uint128> {
            if let Some(la) = lockup_amount {
                Ok(la - lockup_info.lp_units_locked)
            } else {
                Ok(Uint128::zero())
            }
        },
    )?;

    // Transfers claimable one time NTRN rewards to the user that the user gets for all his lock
    if !user_info.ntrn_transferred {
        // Calculating how much NTRN user can claim (from total one time reward)
        let total_claimable_ntrn_rewards = user_info.total_ntrn_rewards;
        if total_claimable_ntrn_rewards > Uint128::zero() {
            cosmos_msgs.push(CosmosMsg::Bank(BankMsg::Send {
                to_address: user_address.to_string(),
                amount: coins(total_claimable_ntrn_rewards.u128(), UNTRN_DENOM),
            }))
        }

        // claim airdrop rewards
        cosmos_msgs.push(claim_airdrop_tokens_with_multiplier_msg(
            deps.as_ref(),
            config.credit_contract,
            user_address.clone(),
            total_claimable_ntrn_rewards,
        )?);

        user_info.ntrn_transferred = true;
        attributes.push(attr(
            "total_claimable_ntrn_reward",
            total_claimable_ntrn_rewards,
        ));
        USER_INFO.save(deps.storage, &user_address, &user_info)?;
    }

    Ok(Response::new()
        .add_messages(cosmos_msgs)
        .add_attributes(attributes))
}

/// Returns the contract's State.
/// ## Params
/// * **deps** is an object of type [`Deps`].
pub fn query_state(deps: Deps) -> StdResult<StateResponse> {
    let state: State = STATE.load(deps.storage)?;
    Ok(StateResponse {
        total_incentives_share: state.total_incentives_share,
        supported_pairs_list: ASSET_POOLS
            .keys(deps.storage, None, None, Order::Ascending)
            .collect::<Result<Vec<PoolType>, StdError>>()?,
    })
}

/// Returns the pool's State.
/// ## Params
/// * **deps** is an object of type [`Deps`].
///
/// * **pool_type** is an object of type [`PoolType`]. LiquidPool type - USDC or ATOM
pub fn query_pool(deps: Deps, pool_type: PoolType) -> StdResult<PoolInfo> {
    let pool_info: PoolInfo = ASSET_POOLS.load(deps.storage, pool_type)?;
    Ok(pool_info)
}

/// Returns summarized details regarding the user.
/// ## Params
/// * **deps** is an object of type [`Deps`].
///
/// * **env** is an object of type [`Env`].
///
/// * **user** is an object of type [`String`].
pub fn query_user_info(deps: Deps, env: Env, user: String) -> StdResult<UserInfoResponse> {
    let user_address = deps.api.addr_validate(&user)?;
    let user_info = USER_INFO
        .may_load(deps.storage, &user_address)?
        .unwrap_or_default();

    let mut total_astro_rewards = Uint128::zero();
    let mut lockup_infos = vec![];

    let mut claimable_generator_astro_debt = Uint128::zero();
    for pool_type in ASSET_POOLS
        .keys(deps.storage, None, None, Order::Ascending)
        .collect::<Result<Vec<PoolType>, StdError>>()?
    {
        for duration in LOCKUP_INFO
            .prefix((pool_type, &user_address))
            .keys(deps.storage, None, None, Order::Ascending)
            .collect::<Result<Vec<u64>, StdError>>()?
        {
            let lockup_info = query_lockup_info(deps, &env, &user, pool_type, duration)?;
            total_astro_rewards += lockup_info.ntrn_rewards;
            claimable_generator_astro_debt += lockup_info.claimable_generator_astro_debt;
            lockup_infos.push(lockup_info);
        }
    }

    Ok(UserInfoResponse {
        total_ntrn_rewards: total_astro_rewards,
        ntrn_transferred: user_info.ntrn_transferred,
        lockup_infos,
        claimable_generator_ntrn_debt: claimable_generator_astro_debt,
        lockup_positions_index: user_info.lockup_positions_index,
    })
}

/// Returns summarized details regarding the user with lockups list.
/// ## Params
/// * **deps** is an object of type [`Deps`].
///
/// * **_env** is an object of type [`Env`].
///
/// * **user** is an object of type [`String`].
pub fn query_user_info_with_lockups_list(
    deps: Deps,
    _env: Env,
    user: String,
) -> StdResult<UserInfoWithListResponse> {
    let user_address = deps.api.addr_validate(&user)?;
    let user_info = USER_INFO
        .may_load(deps.storage, &user_address)?
        .unwrap_or_default();

    let mut lockup_infos = vec![];

    for pool_type in ASSET_POOLS
        .keys(deps.storage, None, None, Order::Ascending)
        .collect::<Result<Vec<PoolType>, StdError>>()?
    {
        for duration in LOCKUP_INFO
            .prefix((pool_type, &user_address))
            .keys(deps.storage, None, None, Order::Ascending)
            .collect::<Result<Vec<u64>, StdError>>()?
        {
            lockup_infos.push(LockUpInfoSummary {
                pool_type,
                duration,
            });
        }
    }

    Ok(UserInfoWithListResponse {
        total_ntrn_rewards: user_info.total_ntrn_rewards,
        ntrn_transferred: user_info.ntrn_transferred,
        lockup_infos,
        lockup_positions_index: user_info.lockup_positions_index,
    })
}

/// Returns locked amount of LP tokens for the specified user for the specified pool at a specific height.
/// ## Params
/// * **deps** is an object of type [`Deps`].
///
/// * **pool_type** is an object of type [`PoolType`].
///
/// * **user** is an object of type [`Addr`].
///
/// * **height** is an object of type [`u64`].
pub fn query_user_lockup_total_at_height(
    deps: Deps,
    pool: PoolType,
    user: Addr,
    height: u64,
) -> StdResult<Option<Uint128>> {
    TOTAL_USER_LOCKUP_AMOUNT.may_load_at_height(deps.storage, (pool, &user), height)
}

/// Returns a total amount of LP tokens for the specified pool at a specific height.
/// ## Params
/// * **deps** is an object of type [`Deps`].
///
/// * **pool_type** is an object of type [`PoolType`].
///
/// * **height** is an object of type [`u64`].
pub fn query_lockup_total_at_height(
    deps: Deps,
    pool: PoolType,
    height: u64,
) -> StdResult<Option<Uint128>> {
    if let Some(pool) = ASSET_POOLS.may_load_at_height(deps.storage, pool, height)? {
        return Ok(Some(pool.amount_in_lockups));
    }
    Ok(Some(Uint128::zero()))
}

/// Returns summarized details regarding the user
/// ## Params
/// * **deps** is an object of type [`Deps`].
///
/// * **env** is an object of type [`Env`].
///
/// * **user_address** is an object of type [`&str`].
///
/// * **pool_type** is an object of type [`PoolType`]. LiquidPool type - USDC or ATOM
///
/// * **duration** is an object of type [`u64`].
pub fn query_lockup_info(
    deps: Deps,
    env: &Env,
    user_address: &str,
    pool_type: PoolType,
    duration: u64,
) -> StdResult<LockUpInfoResponse> {
    let config = CONFIG.load(deps.storage)?;
    let state = STATE.load(deps.storage)?;

    let user_address = deps.api.addr_validate(user_address)?;

    let lockup_key = (pool_type, &user_address, duration);
    let mut pool_info = ASSET_POOLS.load(deps.storage, pool_type)?;
    let mut lockup_info = LOCKUP_INFO.compatible_load(deps, lockup_key, &config.generator)?;

    let lockup_astroport_lp_units_opt: Option<Uint128>;
    let astroport_lp_token_opt: Addr;
    let mut claimable_generator_astro_debt = Uint128::zero();
    let mut claimable_generator_proxy_debt: RestrictedVector<AssetInfo, Uint128> =
        RestrictedVector::default();
    if let Some(astroport_lp_transferred) = lockup_info.astroport_lp_transferred {
        lockup_astroport_lp_units_opt = Some(astroport_lp_transferred);
        astroport_lp_token_opt = pool_info.pool;
    } else {
        let astroport_lp_token = pool_info.pool;
        let pool_astroport_lp_units;
        let lockup_astroport_lp_units = {
            // Query Astro LP Tokens balance for the pool
            pool_astroport_lp_units = if pool_info.is_staked {
                raw_generator_deposit(
                    deps.querier,
                    config
                        .generator
                        .as_ref()
                        .ok_or_else(|| StdError::generic_err("Should be set!"))?,
                    astroport_lp_token.as_bytes(),
                    env.contract.address.as_bytes(),
                )?
            } else {
                raw_balance(
                    deps.querier,
                    &astroport_lp_token,
                    env.contract.address.as_bytes(),
                )?
            };
            // Calculate Lockup Astro LP shares
            (lockup_info
                .lp_units_locked
                .full_mul(pool_astroport_lp_units)
                .checked_div(Uint256::from(pool_info.amount_in_lockups))?)
            .try_into()?
        };
        lockup_astroport_lp_units_opt = Some(lockup_astroport_lp_units);
        astroport_lp_token_opt = astroport_lp_token.clone();
        // If LP tokens are staked, calculate the rewards claimable by the user for this lockup position
        if pool_info.is_staked && !lockup_astroport_lp_units.is_zero() {
            let generator = config
                .generator
                .clone()
                .ok_or_else(|| StdError::generic_err("Generator should be set at this moment!"))?;

            // QUERY :: Check if there are any pending staking rewards
            let pending_rewards: PendingTokenResponse = deps.querier.query_wasm_smart(
                &generator,
                &GenQueryMsg::PendingToken {
                    lp_token: astroport_lp_token.to_string(),
                    user: env.contract.address.to_string(),
                },
            )?;

            // Calculate claimable Astro staking rewards for this lockup
            pool_info.generator_ntrn_per_share +=
                Decimal::from_ratio(pending_rewards.pending, pool_astroport_lp_units);

            let total_lockup_astro_rewards =
                pool_info.generator_ntrn_per_share * lockup_astroport_lp_units;
            claimable_generator_astro_debt =
                total_lockup_astro_rewards - lockup_info.generator_ntrn_debt;

            // Calculate claimable Proxy staking rewards for this lockup
            if let Some(pending_on_proxy) = pending_rewards.pending_on_proxy {
                for reward in pending_on_proxy {
                    let generator_proxy_per_share = pool_info.generator_proxy_per_share.update(
                        &reward.info,
                        Decimal::from_ratio(reward.amount, pool_astroport_lp_units),
                    )?;

                    let debt = generator_proxy_per_share
                        .checked_mul_uint128(lockup_astroport_lp_units)?
                        .checked_sub(
                            lockup_info
                                .generator_proxy_debt
                                .inner_ref()
                                .iter()
                                .find_map(|a| if reward.info == a.0 { Some(a.1) } else { None })
                                .unwrap_or_default(),
                        )?;

                    claimable_generator_proxy_debt.update(&reward.info, debt)?;
                }
            }
        }
    }
    // Calculate currently expected ASTRO Rewards if not finalized
    if lockup_info.ntrn_rewards == Uint128::zero() {
        let weighted_lockup_balance =
            calculate_weight(lockup_info.lp_units_locked, duration, &config)?;
        lockup_info.ntrn_rewards = calculate_astro_incentives_for_lockup(
            weighted_lockup_balance,
            pool_info.weighted_amount,
            pool_info.incentives_share,
            state.total_incentives_share,
            config.lockdrop_incentives,
        )?;
    }

    Ok(LockUpInfoResponse {
        pool_type,
        lp_units_locked: lockup_info.lp_units_locked,
        withdrawal_flag: lockup_info.withdrawal_flag,
        ntrn_rewards: lockup_info.ntrn_rewards,
        generator_ntrn_debt: lockup_info.generator_ntrn_debt,
        claimable_generator_astro_debt,
        generator_proxy_debt: lockup_info.generator_proxy_debt,
        claimable_generator_proxy_debt,
        unlock_timestamp: lockup_info.unlock_timestamp,
        astroport_lp_units: lockup_astroport_lp_units_opt,
        astroport_lp_token: astroport_lp_token_opt,
        astroport_lp_transferred: lockup_info.astroport_lp_transferred,
        duration,
    })
}

/// Calculates ASTRO rewards for a particular Lockup position
/// ## Params
/// * **lockup_weighted_balance** is an object of type [`Uint256`]. Lockup position's weighted terraswap LP balance
///
/// * **total_weighted_amount** is an object of type [`Uint256`]. Total weighted terraswap LP balance of the Pool
///
/// * **pool_incentives_share** is an object of type [`u64`]. Share of total ASTRO incentives allocated to this pool
///
/// * **total_incentives_share** is an object of type [`u64`]. Calculated total incentives share for allocating among pools
///
/// * **total_lockdrop_incentives** is an object of type [`Uint128`]. Total ASTRO incentives to be distributed among Lockdrop participants
pub fn calculate_astro_incentives_for_lockup(
    lockup_weighted_balance: Uint256,
    total_weighted_amount: Uint256,
    pool_incentives_share: u64,
    total_incentives_share: u64,
    total_lockdrop_incentives: Uint128,
) -> StdResult<Uint128> {
    if total_incentives_share == 0u64 || total_weighted_amount == Uint256::zero() {
        Ok(Uint128::zero())
    } else {
        Ok(Decimal256::from_ratio(
            Uint256::from(pool_incentives_share) * lockup_weighted_balance,
            Uint256::from(total_incentives_share) * total_weighted_amount,
        )
        .checked_mul_uint256(total_lockdrop_incentives.into())?)
    }
}

/// Returns effective weight for the amount to be used for calculating lockdrop rewards.
/// ## Params
/// * **amount** is an object of type [`Uint128`]. Number of LP tokens.
///
/// * **duration** is an object of type [`u64`]. Number of seconds.
///
/// * **config** is an object of type [`Config`]. Config with weekly multiplier and divider.
fn calculate_weight(amount: Uint128, duration: u64, config: &Config) -> StdResult<Uint256> {
    if let Some(info) = config
        .lockup_rewards_info
        .iter()
        .find(|info| info.duration == duration)
    {
        let lock_weight = Decimal256::one() + info.coefficient;
        Ok(lock_weight.checked_mul_uint256(amount.into())?.into())
    } else {
        Err(StdError::generic_err("invalid duration"))
    }
}

/// Calculates ASTRO rewards for each of the user position.
/// ## Params
/// * **deps** is an object of type [`DepsMut`].
///
/// * **config** is an object of type [`Config`].
///
/// * **state** is an object of type [`State`].
///
/// * **user_address** is an object of type [`Addr`]
fn update_user_lockup_positions_and_calc_rewards(
    deps: DepsMut,
    config: &Config,
    state: &State,
    user_address: &Addr,
) -> StdResult<Uint128> {
    let mut total_astro_rewards = Uint128::zero();

    let mut keys: Vec<(PoolType, u64)> = vec![];

    for pool_type in ASSET_POOLS
        .keys(deps.storage, None, None, Order::Ascending)
        .collect::<Result<Vec<PoolType>, StdError>>()?
    {
        for duration in LOCKUP_INFO
            .prefix((pool_type, user_address))
            .keys(deps.storage, None, None, Order::Ascending)
            .collect::<Result<Vec<u64>, StdError>>()?
        {
            keys.push((pool_type, duration));
        }
    }
    for (pool_type, duration) in keys {
        let pool_info = ASSET_POOLS.load(deps.storage, pool_type)?;
        let lockup_key = (pool_type, user_address, duration);
        let mut lockup_info =
            LOCKUP_INFO.compatible_load(deps.as_ref(), lockup_key, &config.generator)?;

        if lockup_info.ntrn_rewards == Uint128::zero() {
            // Weighted lockup balance (using terraswap LP units to calculate as pool's total weighted balance is calculated on terraswap LP deposits summed over each deposit tx)
            let weighted_lockup_balance =
                calculate_weight(lockup_info.lp_units_locked, duration, config)?;

            // Calculate ASTRO Lockdrop rewards for the lockup position
            lockup_info.ntrn_rewards = calculate_astro_incentives_for_lockup(
                weighted_lockup_balance,
                pool_info.weighted_amount,
                pool_info.incentives_share,
                state.total_incentives_share,
                config.lockdrop_incentives,
            )?;

            LOCKUP_INFO.save(deps.storage, lockup_key, &lockup_info)?;
        };

        let lockup_astro_rewards = lockup_info.ntrn_rewards;

        // Save updated Lockup state
        total_astro_rewards = total_astro_rewards.checked_add(lockup_astro_rewards)?;
    }

    Ok(total_astro_rewards)
}<|MERGE_RESOLUTION|>--- conflicted
+++ resolved
@@ -390,11 +390,7 @@
         } => to_binary(&query_user_lockup_total_at_height(
             deps,
             pool_type,
-<<<<<<< HEAD
-            addr_validate_to_lower(deps.api, user_address)?,
-=======
             deps.api.addr_validate(&user_address)?,
->>>>>>> ae5e759f
             height,
         )?),
         QueryMsg::QueryLockupTotalAtHeight { pool_type, height } => {
@@ -683,19 +679,6 @@
                 li.lp_units_locked = li.lp_units_locked.checked_add(amount)?;
                 li
             }
-<<<<<<< HEAD
-            // Update number of lockup positions the user is having
-            user_info.lockup_positions_index += 1;
-
-            LockupInfoV2 {
-                lp_units_locked: amount,
-                astroport_lp_transferred: None,
-                ntrn_rewards: Uint128::zero(),
-                unlock_timestamp: config.init_timestamp + config.lock_window + duration,
-                generator_ntrn_debt: Uint128::zero(),
-                generator_proxy_debt: Default::default(),
-                withdrawal_flag: false,
-=======
             None => {
                 if config.max_positions_per_user == user_info.lockup_positions_index {
                     return Err(StdError::generic_err(format!(
@@ -715,7 +698,6 @@
                     generator_proxy_debt: Default::default(),
                     withdrawal_flag: false,
                 }
->>>>>>> ae5e759f
             }
         };
 
@@ -1063,20 +1045,6 @@
     user_addr: Addr,
     ntrn_lockdrop_rewards: Uint128,
 ) -> StdResult<CosmosMsg> {
-<<<<<<< HEAD
-    // just a mock
-    // unvested tokens amount
-    let unvested_tokens_amount: BalanceResponse = deps.querier.query_wasm_smart(
-        &credits_contract,
-        &Cw20QueryMsg::Balance {
-            address: user_addr.to_string(),
-        },
-    )?;
-    // vested tokens amount
-    let vested_tokens_amount: BalanceResponse = deps.querier.query_wasm_smart(
-        &credits_contract,
-        &Cw20QueryMsg::Balance {
-=======
     // unvested tokens amount
     let unvested_tokens_amount: credits::msg::WithdrawableAmountResponse =
         deps.querier.query_wasm_smart(
@@ -1089,7 +1057,6 @@
     let vested_tokens_amount: credits::msg::VestedAmountResponse = deps.querier.query_wasm_smart(
         &credits_contract,
         &credits::msg::QueryMsg::VestedAmount {
->>>>>>> ae5e759f
             address: user_addr.to_string(),
         },
     )?;
@@ -1098,11 +1065,7 @@
 
     // either we claim whole vested amount or NTRN lockdrop rewards
     let claimable_vested_amount = min(
-<<<<<<< HEAD
-        vested_tokens_amount.balance,
-=======
         vested_tokens_amount.amount,
->>>>>>> ae5e759f
         ntrn_lockdrop_rewards * airdrop_rewards_multiplier,
     );
 
@@ -1110,11 +1073,7 @@
         contract_addr: credits_contract.to_string(),
         msg: to_binary(&Cw20ExecuteMsg::BurnFrom {
             owner: user_addr.to_string(),
-<<<<<<< HEAD
-            amount: claimable_vested_amount + unvested_tokens_amount.balance,
-=======
             amount: claimable_vested_amount + unvested_tokens_amount.amount,
->>>>>>> ae5e759f
         })?,
         funds: vec![],
     }))
