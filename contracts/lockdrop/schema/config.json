{
  "$schema": "http://json-schema.org/draft-07/schema#",
  "title": "Config",
  "type": "object",
  "required": [
    "auction_contract",
<<<<<<< HEAD
    "credit_contract",
    "deposit_window",
=======
    "credits_contract",
>>>>>>> f1ab7d42
    "init_timestamp",
    "lock_window",
    "lockdrop_incentives",
    "lockup_rewards_info",
    "max_lock_duration",
    "max_positions_per_user",
    "min_lock_duration",
    "owner",
    "withdrawal_window"
  ],
  "properties": {
    "auction_contract": {
      "description": "Bootstrap Auction contract address",
      "allOf": [
        {
          "$ref": "#/definitions/Addr"
        }
      ]
    },
    "credits_contract": {
      "description": "Credits contract address",
      "allOf": [
        {
          "$ref": "#/definitions/Addr"
        }
      ]
    },
    "generator": {
      "description": "Generator (Staking for dual rewards) contract address",
      "anyOf": [
        {
          "$ref": "#/definitions/Addr"
        },
        {
          "type": "null"
        }
      ]
    },
    "init_timestamp": {
      "description": "Timestamp when Contract will start accepting LP Token deposits",
      "type": "integer",
      "format": "uint64",
      "minimum": 0.0
    },
    "lock_window": {
      "description": "Number of seconds during which lockup positions be accepted",
      "type": "integer",
      "format": "uint64",
      "minimum": 0.0
    },
    "lockdrop_incentives": {
      "description": "Total NTRN lockdrop incentives to be distributed among the users",
      "allOf": [
        {
          "$ref": "#/definitions/Uint128"
        }
      ]
    },
    "lockup_rewards_info": {
      "description": "Describes rewards coefficients for each lockup duration",
      "type": "array",
      "items": {
        "$ref": "#/definitions/LockupRewardsInfo"
      }
    },
    "max_lock_duration": {
      "description": "Max. no. of weeks allowed for lockup",
      "type": "integer",
      "format": "uint64",
      "minimum": 0.0
    },
    "max_positions_per_user": {
      "description": "Max lockup positions a user can have",
      "type": "integer",
      "format": "uint32",
      "minimum": 0.0
    },
    "min_lock_duration": {
      "description": "Min. no. of weeks allowed for lockup",
      "type": "integer",
      "format": "uint64",
      "minimum": 0.0
    },
    "owner": {
      "description": "Account which can update the config",
      "allOf": [
        {
          "$ref": "#/definitions/Addr"
        }
      ]
    },
    "withdrawal_window": {
      "description": "Withdrawal Window Length :: Post the deposit window",
      "type": "integer",
      "format": "uint64",
      "minimum": 0.0
    }
  },
  "definitions": {
    "Addr": {
      "description": "A human readable address.\n\nIn Cosmos, this is typically bech32 encoded. But for multi-chain smart contracts no assumptions should be made other than being UTF-8 encoded and of reasonable length.\n\nThis type represents a validated address. It can be created in the following ways 1. Use `Addr::unchecked(input)` 2. Use `let checked: Addr = deps.api.addr_validate(input)?` 3. Use `let checked: Addr = deps.api.addr_humanize(canonical_addr)?` 4. Deserialize from JSON. This must only be done from JSON that was validated before such as a contract's state. `Addr` must not be used in messages sent by the user because this would result in unvalidated instances.\n\nThis type is immutable. If you really need to mutate it (Really? Are you sure?), create a mutable copy using `let mut mutable = Addr::to_string()` and operate on that `String` instance.",
      "type": "string"
    },
    "Decimal256": {
      "description": "A fixed-point decimal value with 18 fractional digits, i.e. Decimal256(1_000_000_000_000_000_000) == 1.0\n\nThe greatest possible value that can be represented is 115792089237316195423570985008687907853269984665640564039457.584007913129639935 (which is (2^256 - 1) / 10^18)",
      "type": "string"
    },
    "LockupRewardsInfo": {
      "type": "object",
      "required": [
        "coefficient",
        "duration"
      ],
      "properties": {
        "coefficient": {
          "$ref": "#/definitions/Decimal256"
        },
        "duration": {
          "type": "integer",
          "format": "uint64",
          "minimum": 0.0
        }
      }
    },
    "Uint128": {
      "description": "A thin wrapper around u128 that is using strings for JSON encoding/decoding, such that the full u128 range can be used for clients that convert JSON numbers to floats, like JavaScript and jq.\n\n# Examples\n\nUse `from` to create instances of this and `u128` to get the value out:\n\n``` # use cosmwasm_std::Uint128; let a = Uint128::from(123u128); assert_eq!(a.u128(), 123);\n\nlet b = Uint128::from(42u64); assert_eq!(b.u128(), 42);\n\nlet c = Uint128::from(70u32); assert_eq!(c.u128(), 70); ```",
      "type": "string"
    }
  }
}<|MERGE_RESOLUTION|>--- conflicted
+++ resolved
@@ -4,12 +4,7 @@
   "type": "object",
   "required": [
     "auction_contract",
-<<<<<<< HEAD
-    "credit_contract",
-    "deposit_window",
-=======
     "credits_contract",
->>>>>>> f1ab7d42
     "init_timestamp",
     "lock_window",
     "lockdrop_incentives",
