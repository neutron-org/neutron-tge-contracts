--- conflicted
+++ resolved
@@ -981,7 +981,10 @@
         lockdrop_instantiate_msg.monthly_multiplier,
         resp.montly_multiplier
     );
-    assert_eq!(lockdrop_instantiate_msg.monthly_divider, resp.monthly_divider);
+    assert_eq!(
+        lockdrop_instantiate_msg.monthly_divider,
+        resp.monthly_divider
+    );
     assert_eq!(Uint128::zero(), resp.lockdrop_incentives);
 
     // Check state
@@ -1525,10 +1528,7 @@
             },
         )
         .unwrap();
-    assert_eq!(
-        Uint128::from(10000u128),
-        pool_resp.amount_in_lockups
-    );
+    assert_eq!(Uint128::from(10000u128), pool_resp.amount_in_lockups);
     assert_eq!(CUint256::from(13333u64), pool_resp.weighted_amount);
     assert_eq!(10000000u64, pool_resp.incentives_share);
 
@@ -1593,10 +1593,7 @@
             },
         )
         .unwrap();
-    assert_eq!(
-        Uint128::from(20000u128),
-        pool_resp.amount_in_lockups
-    );
+    assert_eq!(Uint128::from(20000u128), pool_resp.amount_in_lockups);
     assert_eq!(CUint256::from(30833u64), pool_resp.weighted_amount);
 
     // check User Info
@@ -1662,10 +1659,7 @@
             },
         )
         .unwrap();
-    assert_eq!(
-        Uint128::from(20010u128),
-        pool_resp.amount_in_lockups
-    );
+    assert_eq!(Uint128::from(20010u128), pool_resp.amount_in_lockups);
 
     // check User Info
     let user_resp: UserInfoResponse = app
@@ -2525,9 +2519,7 @@
             .init_balance(
                 storage,
                 &Addr::unchecked(owner.clone()),
-                vec![
-                    Coin::new(1_000_000_000_000, "untrn"),
-                ],
+                vec![Coin::new(1_000_000_000_000, "untrn")],
             )
             .unwrap();
     });
@@ -2653,25 +2645,6 @@
         )
         .unwrap();
     assert_eq!(Uint128::from(500000000u64), user_info.total_astro_rewards);
-<<<<<<< HEAD
-    assert_eq!(
-        Uint128::from(500000000u64),
-        user_info.delegated_astro_rewards
-    );
-
-    // DEPOSIT UST INTO AUCTION
-    app.execute_contract(
-        Addr::unchecked(user_address.clone()),
-        Addr::unchecked(update_msg.auction_contract_address.clone().unwrap()),
-        &astroport_periphery::auction::ExecuteMsg::DepositUst_delete {},
-        &[Coin {
-            denom: "uusd".to_string(),
-            amount: Uint128::from(432423u128),
-        }],
-    )
-    .unwrap();
-=======
->>>>>>> 7e405eaf
 
     // ######    ERROR :: Reward claim not allowed    ######
 
@@ -3006,13 +2979,8 @@
     // DEPOSIT UST INTO AUCTION
     app.execute_contract(
         Addr::unchecked(user_address.clone()),
-<<<<<<< HEAD
         Addr::unchecked(update_msg.auction_contract_address.clone().unwrap()),
         &astroport_periphery::auction::ExecuteMsg::DepositUst_delete {},
-=======
-        Addr::unchecked("auction_contract".to_string()),
-        &astroport_periphery::auction::ExecuteMsg::DepositUst {},
->>>>>>> 7e405eaf
         &[Coin {
             denom: "uusd".to_string(),
             amount: Uint128::from(432423u128),
