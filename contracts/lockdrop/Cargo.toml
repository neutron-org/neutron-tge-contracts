[package]
name = "neutron-lockdrop"
version = "1.2.0"
authors = ["_astromartian"]
edition = "2021"


exclude = [
    # Those files are rust-optimizer artifacts. You might want to commit them for convenience but they should not be part of the source code publication.
    "contract.wasm",
    "hash.txt",
]


# See more keys and their definitions at https://doc.rust-lang.org/cargo/reference/manifest.html
[lib]
crate-type = ["cdylib", "rlib"]

[features]
# for more explicit tests, cargo test --features=backtraces
backtraces = ["cosmwasm-std/backtraces"]
# use library feature to disable all instantiate/execute/query exports
library = []


[dependencies]
astroport = { git = "https://github.com/astroport-fi/astroport-core.git", branch = "main" }
credits = {path = "../credits"}
astroport-periphery = { path = "../../packages/astroport_periphery" }
terraswap = "2.6"
cosmwasm-std = { version = "1.0" }
<<<<<<< HEAD
cw20 = { version = "1.0.1" }
cw2 = { version = "1.0.1" }
cw-storage-plus = {version = "1.0.1", features = ["iterator"]}
=======
cw20 = { version = "0.13" }
cw2 = { version = "0.13" }
cw-storage-plus = {version = "0.15.1", features = ["iterator"]}
>>>>>>> ae5e759f
schemars = "0.8.3"
serde = { version = "1.0.127", default-features = false, features = ["derive"] }

[dev-dependencies]
cw20-base = { version = "1.0.1", features = ["library"] }
cosmwasm-schema = { version = "1.0" }
<<<<<<< HEAD
cw-multi-test = "0.16.2"

# Astroport contracts
astroport-factory = { git = "https://github.com/astroport-fi/astroport-core.git", branch = "main" }
astroport-pair = { git = "https://github.com/astroport-fi/astroport-core.git", branch = "main" }
astroport-pair-stable = { git = "https://github.com/astroport-fi/astroport-core.git", branch = "main" }
astroport-token = { git = "https://github.com/astroport-fi/astroport-core.git", branch = "main" }
astroport-vesting = { git = "https://github.com/astroport-fi/astroport-core.git", branch = "main" }
astroport-generator = { git = "https://github.com/astroport-fi/astroport-core.git", branch = "main" }
astroport-staking = { git = "https://github.com/astroport-fi/astroport-core.git", branch = "main" }
astroport-xastro-token = { git = "https://github.com/astroport-fi/astroport-core.git", branch = "main" }
neutron-auction = { path = "../auction" }
astroport-whitelist = { git = "https://github.com/astroport-fi/astroport-core.git", branch = "main" }
astroport-governance = { git = "https://github.com/astroport-fi/astroport-governance.git", branch = "main" }
voting-escrow = { git = "https://github.com/astroport-fi/astroport-governance.git", branch = "main" }
=======
cw-multi-test = "0.13"
>>>>>>> ae5e759f
<|MERGE_RESOLUTION|>--- conflicted
+++ resolved
@@ -29,37 +29,13 @@
 astroport-periphery = { path = "../../packages/astroport_periphery" }
 terraswap = "2.6"
 cosmwasm-std = { version = "1.0" }
-<<<<<<< HEAD
-cw20 = { version = "1.0.1" }
-cw2 = { version = "1.0.1" }
-cw-storage-plus = {version = "1.0.1", features = ["iterator"]}
-=======
 cw20 = { version = "0.13" }
 cw2 = { version = "0.13" }
 cw-storage-plus = {version = "0.15.1", features = ["iterator"]}
->>>>>>> ae5e759f
 schemars = "0.8.3"
 serde = { version = "1.0.127", default-features = false, features = ["derive"] }
 
 [dev-dependencies]
 cw20-base = { version = "1.0.1", features = ["library"] }
 cosmwasm-schema = { version = "1.0" }
-<<<<<<< HEAD
-cw-multi-test = "0.16.2"
-
-# Astroport contracts
-astroport-factory = { git = "https://github.com/astroport-fi/astroport-core.git", branch = "main" }
-astroport-pair = { git = "https://github.com/astroport-fi/astroport-core.git", branch = "main" }
-astroport-pair-stable = { git = "https://github.com/astroport-fi/astroport-core.git", branch = "main" }
-astroport-token = { git = "https://github.com/astroport-fi/astroport-core.git", branch = "main" }
-astroport-vesting = { git = "https://github.com/astroport-fi/astroport-core.git", branch = "main" }
-astroport-generator = { git = "https://github.com/astroport-fi/astroport-core.git", branch = "main" }
-astroport-staking = { git = "https://github.com/astroport-fi/astroport-core.git", branch = "main" }
-astroport-xastro-token = { git = "https://github.com/astroport-fi/astroport-core.git", branch = "main" }
-neutron-auction = { path = "../auction" }
-astroport-whitelist = { git = "https://github.com/astroport-fi/astroport-core.git", branch = "main" }
-astroport-governance = { git = "https://github.com/astroport-fi/astroport-governance.git", branch = "main" }
-voting-escrow = { git = "https://github.com/astroport-fi/astroport-governance.git", branch = "main" }
-=======
-cw-multi-test = "0.13"
->>>>>>> ae5e759f
+cw-multi-test = "0.13"