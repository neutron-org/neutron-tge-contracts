{
  "$schema": "http://json-schema.org/draft-07/schema#",
  "title": "ExecuteMsg",
  "description": "This structure describes the execute messages available in a vesting contract.",
  "oneOf": [
    {
      "description": "Claim claims vested tokens and sends them to a recipient",
      "type": "object",
      "required": [
        "claim"
      ],
      "properties": {
        "claim": {
          "type": "object",
          "properties": {
            "amount": {
              "description": "The amount of tokens to claim",
              "anyOf": [
                {
                  "$ref": "#/definitions/Uint128"
                },
                {
                  "type": "null"
                }
              ]
            },
            "recipient": {
              "description": "The address that receives the vested tokens",
              "type": [
                "string",
                "null"
              ]
            }
          },
          "additionalProperties": false
        }
      },
      "additionalProperties": false
    },
    {
      "description": "Receives a message of type [`Cw20ReceiveMsg`] and processes it depending on the received template",
      "type": "object",
      "required": [
        "receive"
      ],
      "properties": {
        "receive": {
          "$ref": "#/definitions/Cw20ReceiveMsg"
        }
      },
      "additionalProperties": false
    },
    {
      "description": "RegisterVestingAccounts registers vesting targets/accounts",
      "type": "object",
      "required": [
        "register_vesting_accounts"
      ],
      "properties": {
        "register_vesting_accounts": {
          "type": "object",
          "required": [
            "vesting_accounts"
          ],
          "properties": {
            "vesting_accounts": {
              "type": "array",
              "items": {
                "$ref": "#/definitions/VestingAccount"
              }
            }
          },
          "additionalProperties": false
        }
      },
      "additionalProperties": false
    },
    {
      "description": "Creates a request to change contract ownership ## Executor Only the current owner can execute this",
      "type": "object",
      "required": [
        "propose_new_owner"
      ],
      "properties": {
        "propose_new_owner": {
          "type": "object",
          "required": [
            "expires_in",
            "owner"
          ],
          "properties": {
            "expires_in": {
              "description": "The validity period of the offer to change the owner",
              "type": "integer",
              "format": "uint64",
              "minimum": 0.0
            },
            "owner": {
              "description": "The newly proposed owner",
              "type": "string"
            }
          },
          "additionalProperties": false
        }
      },
      "additionalProperties": false
    },
    {
      "description": "Removes a request to change contract ownership ## Executor Only the current owner can execute this",
      "type": "object",
      "required": [
        "drop_ownership_proposal"
      ],
      "properties": {
        "drop_ownership_proposal": {
          "type": "object",
          "additionalProperties": false
        }
      },
      "additionalProperties": false
    },
    {
      "description": "Claims contract ownership ## Executor Only the newly proposed owner can execute this",
      "type": "object",
      "required": [
        "claim_ownership"
      ],
      "properties": {
        "claim_ownership": {
          "type": "object",
          "additionalProperties": false
        }
      },
      "additionalProperties": false
    },
    {
<<<<<<< HEAD
      "description": "Sets vesting token ## Executor Only the current owner or token info manager can execute this",
      "type": "object",
      "required": [
        "set_vesting_token"
      ],
      "properties": {
        "set_vesting_token": {
          "type": "object",
          "required": [
            "vesting_token"
          ],
          "properties": {
            "vesting_token": {
              "$ref": "#/definitions/AssetInfo"
            }
          },
          "additionalProperties": false
        }
      },
      "additionalProperties": false
    },
    {
      "description": "Contains messages associated with the managed extension for vesting contracts.",
      "type": "object",
      "required": [
        "managed_extension"
      ],
      "properties": {
        "managed_extension": {
          "type": "object",
          "required": [
            "msg"
          ],
          "properties": {
            "msg": {
              "$ref": "#/definitions/ExecuteMsgManaged"
=======
      "description": "Adds vesting managers ## Executor Only the current owner can execute this",
      "type": "object",
      "required": [
        "add_vesting_managers"
      ],
      "properties": {
        "add_vesting_managers": {
          "type": "object",
          "required": [
            "managers"
          ],
          "properties": {
            "managers": {
              "type": "array",
              "items": {
                "type": "string"
              }
>>>>>>> 99846fc6
            }
          },
          "additionalProperties": false
        }
      },
      "additionalProperties": false
    },
    {
<<<<<<< HEAD
      "description": "Contains messages associated with the with_managers extension for vesting contracts.",
      "type": "object",
      "required": [
        "with_managers_extension"
      ],
      "properties": {
        "with_managers_extension": {
=======
      "description": "Removes vesting managers ## Executor Only the current owner can execute this",
      "type": "object",
      "required": [
        "remove_vesting_managers"
      ],
      "properties": {
        "remove_vesting_managers": {
>>>>>>> 99846fc6
          "type": "object",
          "required": [
            "managers"
          ],
          "properties": {
<<<<<<< HEAD
            "msg": {
              "$ref": "#/definitions/ExecuteMsgWithManagers"
=======
            "managers": {
              "type": "array",
              "items": {
                "type": "string"
              }
>>>>>>> 99846fc6
            }
          },
          "additionalProperties": false
        }
      },
      "additionalProperties": false
    },
    {
      "description": "Contains messages associated with the historical extension for vesting contracts.",
      "type": "object",
      "required": [
        "historical_extension"
      ],
      "properties": {
        "historical_extension": {
          "type": "object",
          "required": [
            "msg"
          ],
          "properties": {
            "msg": {
              "$ref": "#/definitions/ExecuteMsgHistorical"
            }
          },
          "additionalProperties": false
        }
      },
      "additionalProperties": false
    }
  ],
  "definitions": {
    "Addr": {
      "description": "A human readable address.\n\nIn Cosmos, this is typically bech32 encoded. But for multi-chain smart contracts no assumptions should be made other than being UTF-8 encoded and of reasonable length.\n\nThis type represents a validated address. It can be created in the following ways 1. Use `Addr::unchecked(input)` 2. Use `let checked: Addr = deps.api.addr_validate(input)?` 3. Use `let checked: Addr = deps.api.addr_humanize(canonical_addr)?` 4. Deserialize from JSON. This must only be done from JSON that was validated before such as a contract's state. `Addr` must not be used in messages sent by the user because this would result in unvalidated instances.\n\nThis type is immutable. If you really need to mutate it (Really? Are you sure?), create a mutable copy using `let mut mutable = Addr::to_string()` and operate on that `String` instance.",
      "type": "string"
    },
    "AssetInfo": {
      "description": "This enum describes available Token types. ## Examples ``` # use cosmwasm_std::Addr; # use astroport::asset::AssetInfo::{NativeToken, Token}; Token { contract_addr: Addr::unchecked(\"stake...\") }; NativeToken { denom: String::from(\"uluna\") }; ```",
      "oneOf": [
        {
          "description": "Non-native Token",
          "type": "object",
          "required": [
            "token"
          ],
          "properties": {
            "token": {
              "type": "object",
              "required": [
                "contract_addr"
              ],
              "properties": {
                "contract_addr": {
                  "$ref": "#/definitions/Addr"
                }
              },
              "additionalProperties": false
            }
          },
          "additionalProperties": false
        },
        {
          "description": "Native token",
          "type": "object",
          "required": [
            "native_token"
          ],
          "properties": {
            "native_token": {
              "type": "object",
              "required": [
                "denom"
              ],
              "properties": {
                "denom": {
                  "type": "string"
                }
              },
              "additionalProperties": false
            }
          },
          "additionalProperties": false
        }
      ]
    },
    "Binary": {
      "description": "Binary is a wrapper around Vec<u8> to add base64 de/serialization with serde. It also adds some helper methods to help encode inline.\n\nThis is only needed as serde-json-{core,wasm} has a horrible encoding for Vec<u8>. See also <https://github.com/CosmWasm/cosmwasm/blob/main/docs/MESSAGE_TYPES.md>.",
      "type": "string"
    },
    "Cw20ReceiveMsg": {
      "description": "Cw20ReceiveMsg should be de/serialized under `Receive()` variant in a ExecuteMsg",
      "type": "object",
      "required": [
        "amount",
        "msg",
        "sender"
      ],
      "properties": {
        "amount": {
          "$ref": "#/definitions/Uint128"
        },
        "msg": {
          "$ref": "#/definitions/Binary"
        },
        "sender": {
          "type": "string"
        }
      },
      "additionalProperties": false
    },
<<<<<<< HEAD
    "ExecuteMsgHistorical": {
      "description": "This structure describes the execute messages available in a historical vesting contract.",
      "type": "string",
      "enum": []
    },
    "ExecuteMsgManaged": {
      "description": "This structure describes the execute messages available in a managed vesting contract.",
      "oneOf": [
        {
          "description": "Removes vesting targets/accounts. ## Executor Only the current owner can execute this",
          "type": "object",
          "required": [
            "remove_vesting_accounts"
          ],
          "properties": {
            "remove_vesting_accounts": {
              "type": "object",
              "required": [
                "clawback_account",
                "vesting_accounts"
              ],
              "properties": {
                "clawback_account": {
                  "description": "Specifies the account that will receive the funds taken from the vesting accounts.",
                  "type": "string"
                },
                "vesting_accounts": {
                  "type": "array",
                  "items": {
                    "type": "string"
                  }
                }
              },
              "additionalProperties": false
            }
          },
          "additionalProperties": false
        }
      ]
    },
    "ExecuteMsgWithManagers": {
      "description": "This structure describes the execute messages available in a with_managers vesting contract.",
      "oneOf": [
        {
          "description": "Adds vesting managers ## Executor Only the current owner can execute this",
          "type": "object",
          "required": [
            "add_vesting_managers"
          ],
          "properties": {
            "add_vesting_managers": {
              "type": "object",
              "required": [
                "managers"
              ],
              "properties": {
                "managers": {
                  "type": "array",
                  "items": {
                    "type": "string"
                  }
                }
              },
              "additionalProperties": false
            }
          },
          "additionalProperties": false
        },
        {
          "description": "Removes vesting managers ## Executor Only the current owner can execute this",
          "type": "object",
          "required": [
            "remove_vesting_managers"
          ],
          "properties": {
            "remove_vesting_managers": {
              "type": "object",
              "required": [
                "managers"
              ],
              "properties": {
                "managers": {
                  "type": "array",
                  "items": {
                    "type": "string"
                  }
                }
              },
              "additionalProperties": false
            }
          },
          "additionalProperties": false
        }
      ]
    },
=======
>>>>>>> 99846fc6
    "Uint128": {
      "description": "A thin wrapper around u128 that is using strings for JSON encoding/decoding, such that the full u128 range can be used for clients that convert JSON numbers to floats, like JavaScript and jq.\n\n# Examples\n\nUse `from` to create instances of this and `u128` to get the value out:\n\n``` # use cosmwasm_std::Uint128; let a = Uint128::from(123u128); assert_eq!(a.u128(), 123);\n\nlet b = Uint128::from(42u64); assert_eq!(b.u128(), 42);\n\nlet c = Uint128::from(70u32); assert_eq!(c.u128(), 70); ```",
      "type": "string"
    },
    "VestingAccount": {
      "description": "This structure stores vesting information for a specific address that is getting tokens.",
      "type": "object",
      "required": [
        "address",
        "schedules"
      ],
      "properties": {
        "address": {
          "description": "The address that is getting tokens",
          "type": "string"
        },
        "schedules": {
          "description": "The vesting schedules targeted at the `address`",
          "type": "array",
          "items": {
            "$ref": "#/definitions/VestingSchedule"
          }
        }
      },
      "additionalProperties": false
    },
    "VestingSchedule": {
      "description": "This structure stores parameters for a specific vesting schedule",
      "type": "object",
      "required": [
        "start_point"
      ],
      "properties": {
        "end_point": {
          "description": "The end point for the vesting schedule",
          "anyOf": [
            {
              "$ref": "#/definitions/VestingSchedulePoint"
            },
            {
              "type": "null"
            }
          ]
        },
        "start_point": {
          "description": "The start date for the vesting schedule",
          "allOf": [
            {
              "$ref": "#/definitions/VestingSchedulePoint"
            }
          ]
        }
      },
      "additionalProperties": false
    },
    "VestingSchedulePoint": {
      "description": "This structure stores the parameters used to create a vesting schedule.",
      "type": "object",
      "required": [
        "amount",
        "time"
      ],
      "properties": {
        "amount": {
          "description": "The amount of tokens being vested",
          "allOf": [
            {
              "$ref": "#/definitions/Uint128"
            }
          ]
        },
        "time": {
          "description": "The start time for the vesting schedule",
          "type": "integer",
          "format": "uint64",
          "minimum": 0.0
        }
      },
      "additionalProperties": false
    }
  }
}<|MERGE_RESOLUTION|>--- conflicted
+++ resolved
@@ -1,7 +1,7 @@
 {
   "$schema": "http://json-schema.org/draft-07/schema#",
   "title": "ExecuteMsg",
-  "description": "This structure describes the execute messages available in a vesting contract.",
+  "description": "This structure describes the execute messages available in the contract.",
   "oneOf": [
     {
       "description": "Claim claims vested tokens and sends them to a recipient",
@@ -134,44 +134,6 @@
       "additionalProperties": false
     },
     {
-<<<<<<< HEAD
-      "description": "Sets vesting token ## Executor Only the current owner or token info manager can execute this",
-      "type": "object",
-      "required": [
-        "set_vesting_token"
-      ],
-      "properties": {
-        "set_vesting_token": {
-          "type": "object",
-          "required": [
-            "vesting_token"
-          ],
-          "properties": {
-            "vesting_token": {
-              "$ref": "#/definitions/AssetInfo"
-            }
-          },
-          "additionalProperties": false
-        }
-      },
-      "additionalProperties": false
-    },
-    {
-      "description": "Contains messages associated with the managed extension for vesting contracts.",
-      "type": "object",
-      "required": [
-        "managed_extension"
-      ],
-      "properties": {
-        "managed_extension": {
-          "type": "object",
-          "required": [
-            "msg"
-          ],
-          "properties": {
-            "msg": {
-              "$ref": "#/definitions/ExecuteMsgManaged"
-=======
       "description": "Adds vesting managers ## Executor Only the current owner can execute this",
       "type": "object",
       "required": [
@@ -189,24 +151,14 @@
               "items": {
                 "type": "string"
               }
->>>>>>> 99846fc6
-            }
-          },
-          "additionalProperties": false
-        }
-      },
-      "additionalProperties": false
-    },
-    {
-<<<<<<< HEAD
-      "description": "Contains messages associated with the with_managers extension for vesting contracts.",
-      "type": "object",
-      "required": [
-        "with_managers_extension"
-      ],
-      "properties": {
-        "with_managers_extension": {
-=======
+            }
+          },
+          "additionalProperties": false
+        }
+      },
+      "additionalProperties": false
+    },
+    {
       "description": "Removes vesting managers ## Executor Only the current owner can execute this",
       "type": "object",
       "required": [
@@ -214,44 +166,43 @@
       ],
       "properties": {
         "remove_vesting_managers": {
->>>>>>> 99846fc6
           "type": "object",
           "required": [
             "managers"
           ],
           "properties": {
-<<<<<<< HEAD
-            "msg": {
-              "$ref": "#/definitions/ExecuteMsgWithManagers"
-=======
             "managers": {
               "type": "array",
               "items": {
                 "type": "string"
               }
->>>>>>> 99846fc6
-            }
-          },
-          "additionalProperties": false
-        }
-      },
-      "additionalProperties": false
-    },
-    {
-      "description": "Contains messages associated with the historical extension for vesting contracts.",
-      "type": "object",
-      "required": [
-        "historical_extension"
-      ],
-      "properties": {
-        "historical_extension": {
-          "type": "object",
-          "required": [
-            "msg"
-          ],
-          "properties": {
-            "msg": {
-              "$ref": "#/definitions/ExecuteMsgHistorical"
+            }
+          },
+          "additionalProperties": false
+        }
+      },
+      "additionalProperties": false
+    },
+    {
+      "description": "Sets the vesting token",
+      "type": "object",
+      "required": [
+        "set_vesting_token"
+      ],
+      "properties": {
+        "set_vesting_token": {
+          "type": "object",
+          "required": [
+            "vesting_token"
+          ],
+          "properties": {
+            "vesting_token": {
+              "description": "[`AssetInfo`] of the token that's being vested",
+              "allOf": [
+                {
+                  "$ref": "#/definitions/AssetInfo"
+                }
+              ]
             }
           },
           "additionalProperties": false
@@ -339,104 +290,6 @@
       },
       "additionalProperties": false
     },
-<<<<<<< HEAD
-    "ExecuteMsgHistorical": {
-      "description": "This structure describes the execute messages available in a historical vesting contract.",
-      "type": "string",
-      "enum": []
-    },
-    "ExecuteMsgManaged": {
-      "description": "This structure describes the execute messages available in a managed vesting contract.",
-      "oneOf": [
-        {
-          "description": "Removes vesting targets/accounts. ## Executor Only the current owner can execute this",
-          "type": "object",
-          "required": [
-            "remove_vesting_accounts"
-          ],
-          "properties": {
-            "remove_vesting_accounts": {
-              "type": "object",
-              "required": [
-                "clawback_account",
-                "vesting_accounts"
-              ],
-              "properties": {
-                "clawback_account": {
-                  "description": "Specifies the account that will receive the funds taken from the vesting accounts.",
-                  "type": "string"
-                },
-                "vesting_accounts": {
-                  "type": "array",
-                  "items": {
-                    "type": "string"
-                  }
-                }
-              },
-              "additionalProperties": false
-            }
-          },
-          "additionalProperties": false
-        }
-      ]
-    },
-    "ExecuteMsgWithManagers": {
-      "description": "This structure describes the execute messages available in a with_managers vesting contract.",
-      "oneOf": [
-        {
-          "description": "Adds vesting managers ## Executor Only the current owner can execute this",
-          "type": "object",
-          "required": [
-            "add_vesting_managers"
-          ],
-          "properties": {
-            "add_vesting_managers": {
-              "type": "object",
-              "required": [
-                "managers"
-              ],
-              "properties": {
-                "managers": {
-                  "type": "array",
-                  "items": {
-                    "type": "string"
-                  }
-                }
-              },
-              "additionalProperties": false
-            }
-          },
-          "additionalProperties": false
-        },
-        {
-          "description": "Removes vesting managers ## Executor Only the current owner can execute this",
-          "type": "object",
-          "required": [
-            "remove_vesting_managers"
-          ],
-          "properties": {
-            "remove_vesting_managers": {
-              "type": "object",
-              "required": [
-                "managers"
-              ],
-              "properties": {
-                "managers": {
-                  "type": "array",
-                  "items": {
-                    "type": "string"
-                  }
-                }
-              },
-              "additionalProperties": false
-            }
-          },
-          "additionalProperties": false
-        }
-      ]
-    },
-=======
->>>>>>> 99846fc6
     "Uint128": {
       "description": "A thin wrapper around u128 that is using strings for JSON encoding/decoding, such that the full u128 range can be used for clients that convert JSON numbers to floats, like JavaScript and jq.\n\n# Examples\n\nUse `from` to create instances of this and `u128` to get the value out:\n\n``` # use cosmwasm_std::Uint128; let a = Uint128::from(123u128); assert_eq!(a.u128(), 123);\n\nlet b = Uint128::from(42u64); assert_eq!(b.u128(), 42);\n\nlet c = Uint128::from(70u32); assert_eq!(c.u128(), 70); ```",
       "type": "string"
