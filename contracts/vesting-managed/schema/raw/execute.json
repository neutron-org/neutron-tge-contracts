{
  "$schema": "http://json-schema.org/draft-07/schema#",
  "title": "ExecuteMsg",
  "description": "This structure describes the execute messages available in the contract.",
  "oneOf": [
    {
      "description": "Claim claims vested tokens and sends them to a recipient",
      "type": "object",
      "required": [
        "claim"
      ],
      "properties": {
        "claim": {
          "type": "object",
          "properties": {
            "amount": {
              "description": "The amount of tokens to claim",
              "anyOf": [
                {
                  "$ref": "#/definitions/Uint128"
                },
                {
                  "type": "null"
                }
              ]
            },
            "recipient": {
              "description": "The address that receives the vested tokens",
              "type": [
                "string",
                "null"
              ]
            }
          },
          "additionalProperties": false
        }
      },
      "additionalProperties": false
    },
    {
      "description": "Receives a message of type [`Cw20ReceiveMsg`] and processes it depending on the received template",
      "type": "object",
      "required": [
        "receive"
      ],
      "properties": {
        "receive": {
          "$ref": "#/definitions/Cw20ReceiveMsg"
        }
      },
      "additionalProperties": false
    },
    {
      "description": "RegisterVestingAccounts registers vesting targets/accounts",
      "type": "object",
      "required": [
        "register_vesting_accounts"
      ],
      "properties": {
        "register_vesting_accounts": {
          "type": "object",
          "required": [
            "vesting_accounts"
          ],
          "properties": {
            "vesting_accounts": {
              "type": "array",
              "items": {
                "$ref": "#/definitions/VestingAccount"
              }
            }
          },
          "additionalProperties": false
        }
      },
      "additionalProperties": false
    },
    {
      "description": "Creates a request to change contract ownership ## Executor Only the current owner can execute this",
      "type": "object",
      "required": [
        "propose_new_owner"
      ],
      "properties": {
        "propose_new_owner": {
          "type": "object",
          "required": [
            "expires_in",
            "owner"
          ],
          "properties": {
            "expires_in": {
              "description": "The validity period of the offer to change the owner",
              "type": "integer",
              "format": "uint64",
              "minimum": 0.0
            },
            "owner": {
              "description": "The newly proposed owner",
              "type": "string"
            }
          },
          "additionalProperties": false
        }
      },
      "additionalProperties": false
    },
    {
      "description": "Removes a request to change contract ownership ## Executor Only the current owner can execute this",
      "type": "object",
      "required": [
        "drop_ownership_proposal"
      ],
      "properties": {
        "drop_ownership_proposal": {
          "type": "object",
          "additionalProperties": false
        }
      },
      "additionalProperties": false
    },
    {
      "description": "Claims contract ownership ## Executor Only the newly proposed owner can execute this",
      "type": "object",
      "required": [
        "claim_ownership"
      ],
      "properties": {
        "claim_ownership": {
          "type": "object",
          "additionalProperties": false
        }
      },
      "additionalProperties": false
    },
    {
      "description": "Adds vesting managers ## Executor Only the current owner can execute this",
      "type": "object",
      "required": [
        "add_vesting_managers"
      ],
      "properties": {
        "add_vesting_managers": {
          "type": "object",
          "required": [
            "managers"
          ],
          "properties": {
            "managers": {
              "type": "array",
              "items": {
                "type": "string"
              }
            }
          },
          "additionalProperties": false
        }
      },
      "additionalProperties": false
    },
    {
      "description": "Removes vesting managers ## Executor Only the current owner can execute this",
      "type": "object",
      "required": [
        "remove_vesting_managers"
      ],
      "properties": {
        "remove_vesting_managers": {
          "type": "object",
          "required": [
            "managers"
          ],
          "properties": {
            "managers": {
              "type": "array",
              "items": {
                "type": "string"
              }
            }
          },
          "additionalProperties": false
        }
      },
      "additionalProperties": false
    },
    {
<<<<<<< HEAD
=======
      "description": "Sets the vesting token",
>>>>>>> 7c4caee5
      "type": "object",
      "required": [
        "set_vesting_token"
      ],
      "properties": {
        "set_vesting_token": {
          "type": "object",
          "required": [
            "vesting_token"
          ],
          "properties": {
            "vesting_token": {
              "description": "[`AssetInfo`] of the token that's being vested",
              "allOf": [
                {
                  "$ref": "#/definitions/AssetInfo"
                }
              ]
            }
          },
          "additionalProperties": false
        }
      },
      "additionalProperties": false
    }
  ],
  "definitions": {
    "Addr": {
      "description": "A human readable address.\n\nIn Cosmos, this is typically bech32 encoded. But for multi-chain smart contracts no assumptions should be made other than being UTF-8 encoded and of reasonable length.\n\nThis type represents a validated address. It can be created in the following ways 1. Use `Addr::unchecked(input)` 2. Use `let checked: Addr = deps.api.addr_validate(input)?` 3. Use `let checked: Addr = deps.api.addr_humanize(canonical_addr)?` 4. Deserialize from JSON. This must only be done from JSON that was validated before such as a contract's state. `Addr` must not be used in messages sent by the user because this would result in unvalidated instances.\n\nThis type is immutable. If you really need to mutate it (Really? Are you sure?), create a mutable copy using `let mut mutable = Addr::to_string()` and operate on that `String` instance.",
      "type": "string"
    },
    "AssetInfo": {
      "description": "This enum describes available Token types. ## Examples ``` # use cosmwasm_std::Addr; # use astroport::asset::AssetInfo::{NativeToken, Token}; Token { contract_addr: Addr::unchecked(\"stake...\") }; NativeToken { denom: String::from(\"uluna\") }; ```",
      "oneOf": [
        {
          "description": "Non-native Token",
          "type": "object",
          "required": [
            "token"
          ],
          "properties": {
            "token": {
              "type": "object",
              "required": [
                "contract_addr"
              ],
              "properties": {
                "contract_addr": {
                  "$ref": "#/definitions/Addr"
                }
              },
              "additionalProperties": false
            }
          },
          "additionalProperties": false
        },
        {
          "description": "Native token",
          "type": "object",
          "required": [
            "native_token"
          ],
          "properties": {
            "native_token": {
              "type": "object",
              "required": [
                "denom"
              ],
              "properties": {
                "denom": {
                  "type": "string"
                }
              },
              "additionalProperties": false
            }
          },
          "additionalProperties": false
        }
      ]
    },
    "Binary": {
      "description": "Binary is a wrapper around Vec<u8> to add base64 de/serialization with serde. It also adds some helper methods to help encode inline.\n\nThis is only needed as serde-json-{core,wasm} has a horrible encoding for Vec<u8>. See also <https://github.com/CosmWasm/cosmwasm/blob/main/docs/MESSAGE_TYPES.md>.",
      "type": "string"
    },
    "Cw20ReceiveMsg": {
      "description": "Cw20ReceiveMsg should be de/serialized under `Receive()` variant in a ExecuteMsg",
      "type": "object",
      "required": [
        "amount",
        "msg",
        "sender"
      ],
      "properties": {
        "amount": {
          "$ref": "#/definitions/Uint128"
        },
        "msg": {
          "$ref": "#/definitions/Binary"
        },
        "sender": {
          "type": "string"
        }
      },
      "additionalProperties": false
    },
    "Uint128": {
      "description": "A thin wrapper around u128 that is using strings for JSON encoding/decoding, such that the full u128 range can be used for clients that convert JSON numbers to floats, like JavaScript and jq.\n\n# Examples\n\nUse `from` to create instances of this and `u128` to get the value out:\n\n``` # use cosmwasm_std::Uint128; let a = Uint128::from(123u128); assert_eq!(a.u128(), 123);\n\nlet b = Uint128::from(42u64); assert_eq!(b.u128(), 42);\n\nlet c = Uint128::from(70u32); assert_eq!(c.u128(), 70); ```",
      "type": "string"
    },
    "VestingAccount": {
      "description": "This structure stores vesting information for a specific address that is getting tokens.",
      "type": "object",
      "required": [
        "address",
        "schedules"
      ],
      "properties": {
        "address": {
          "description": "The address that is getting tokens",
          "type": "string"
        },
        "schedules": {
          "description": "The vesting schedules targeted at the `address`",
          "type": "array",
          "items": {
            "$ref": "#/definitions/VestingSchedule"
          }
        }
      },
      "additionalProperties": false
    },
    "VestingSchedule": {
      "description": "This structure stores parameters for a specific vesting schedule",
      "type": "object",
      "required": [
        "start_point"
      ],
      "properties": {
        "end_point": {
          "description": "The end point for the vesting schedule",
          "anyOf": [
            {
              "$ref": "#/definitions/VestingSchedulePoint"
            },
            {
              "type": "null"
            }
          ]
        },
        "start_point": {
          "description": "The start date for the vesting schedule",
          "allOf": [
            {
              "$ref": "#/definitions/VestingSchedulePoint"
            }
          ]
        }
      },
      "additionalProperties": false
    },
    "VestingSchedulePoint": {
      "description": "This structure stores the parameters used to create a vesting schedule.",
      "type": "object",
      "required": [
        "amount",
        "time"
      ],
      "properties": {
        "amount": {
          "description": "The amount of tokens being vested",
          "allOf": [
            {
              "$ref": "#/definitions/Uint128"
            }
          ]
        },
        "time": {
          "description": "The start time for the vesting schedule",
          "type": "integer",
          "format": "uint64",
          "minimum": 0.0
        }
      },
      "additionalProperties": false
    }
  }
}<|MERGE_RESOLUTION|>--- conflicted
+++ resolved
@@ -184,10 +184,7 @@
       "additionalProperties": false
     },
     {
-<<<<<<< HEAD
-=======
       "description": "Sets the vesting token",
->>>>>>> 7c4caee5
       "type": "object",
       "required": [
         "set_vesting_token"
