--- conflicted
+++ resolved
@@ -1,7 +1,7 @@
 {
   "$schema": "http://json-schema.org/draft-07/schema#",
   "title": "QueryMsg",
-  "description": "This structure describes the query messages available in a vesting contract.",
+  "description": "This structure describes the query messages available in the contract.",
   "oneOf": [
     {
       "description": "Returns the configuration for the contract using a [`ConfigResponse`] object.",
@@ -130,11 +130,7 @@
       "additionalProperties": false
     },
     {
-<<<<<<< HEAD
-      "description": "Contains messages associated with the managed extension for vesting contracts.",
-=======
       "description": "Returns list of vesting managers (the persons who are able to add/remove vesting schedules)",
->>>>>>> 99846fc6
       "type": "object",
       "required": [
         "vesting_managers"
@@ -142,61 +138,6 @@
       "properties": {
         "vesting_managers": {
           "type": "object",
-<<<<<<< HEAD
-          "required": [
-            "msg"
-          ],
-          "properties": {
-            "msg": {
-              "$ref": "#/definitions/QueryMsgManaged"
-            }
-          },
-          "additionalProperties": false
-        }
-      },
-      "additionalProperties": false
-    },
-    {
-      "description": "Contains messages associated with the with_managers extension for vesting contracts.",
-      "type": "object",
-      "required": [
-        "with_managers_extension"
-      ],
-      "properties": {
-        "with_managers_extension": {
-          "type": "object",
-          "required": [
-            "msg"
-          ],
-          "properties": {
-            "msg": {
-              "$ref": "#/definitions/QueryMsgWithManagers"
-            }
-          },
-          "additionalProperties": false
-        }
-      },
-      "additionalProperties": false
-    },
-    {
-      "description": "Contains messages associated with the historical extension for vesting contracts.",
-      "type": "object",
-      "required": [
-        "historical_extension"
-      ],
-      "properties": {
-        "historical_extension": {
-          "type": "object",
-          "required": [
-            "msg"
-          ],
-          "properties": {
-            "msg": {
-              "$ref": "#/definitions/QueryMsgHistorical"
-            }
-          },
-=======
->>>>>>> 99846fc6
           "additionalProperties": false
         }
       },
@@ -211,90 +152,6 @@
         "asc",
         "desc"
       ]
-<<<<<<< HEAD
-    },
-    "QueryMsgHistorical": {
-      "description": "This structure describes the query messages available in a historical vesting contract.",
-      "oneOf": [
-        {
-          "description": "Returns the total unclaimed amount of tokens for a specific address at certain height.",
-          "type": "object",
-          "required": [
-            "unclaimed_amount_at_height"
-          ],
-          "properties": {
-            "unclaimed_amount_at_height": {
-              "type": "object",
-              "required": [
-                "address",
-                "height"
-              ],
-              "properties": {
-                "address": {
-                  "type": "string"
-                },
-                "height": {
-                  "type": "integer",
-                  "format": "uint64",
-                  "minimum": 0.0
-                }
-              },
-              "additionalProperties": false
-            }
-          },
-          "additionalProperties": false
-        },
-        {
-          "description": "Returns the total unclaimed amount of tokens for all the users at certain height.",
-          "type": "object",
-          "required": [
-            "unclaimed_total_amount_at_height"
-          ],
-          "properties": {
-            "unclaimed_total_amount_at_height": {
-              "type": "object",
-              "required": [
-                "height"
-              ],
-              "properties": {
-                "height": {
-                  "type": "integer",
-                  "format": "uint64",
-                  "minimum": 0.0
-                }
-              },
-              "additionalProperties": false
-            }
-          },
-          "additionalProperties": false
-        }
-      ]
-    },
-    "QueryMsgManaged": {
-      "description": "This structure describes the query messages available in a managed vesting contract.",
-      "type": "string",
-      "enum": []
-    },
-    "QueryMsgWithManagers": {
-      "description": "This structure describes the query messages available in a with_managers vesting contract.",
-      "oneOf": [
-        {
-          "description": "Returns list of vesting managers (the persons who are able to add/remove vesting schedules)",
-          "type": "object",
-          "required": [
-            "vesting_managers"
-          ],
-          "properties": {
-            "vesting_managers": {
-              "type": "object",
-              "additionalProperties": false
-            }
-          },
-          "additionalProperties": false
-        }
-      ]
-=======
->>>>>>> 99846fc6
     }
   }
 }