{
  "$schema": "http://json-schema.org/draft-07/schema#",
  "title": "InstantiateMsg",
  "description": "This structure describes the parameters used for creating a contract.",
  "type": "object",
  "required": [
    "owner",
<<<<<<< HEAD
    "vesting_token"
=======
    "token_info_manager",
    "vesting_managers"
>>>>>>> 7c4caee5
  ],
  "properties": {
    "owner": {
      "description": "Address allowed to change contract parameters",
      "type": "string"
    },
<<<<<<< HEAD
    "vesting_token": {
      "description": "[`AssetInfo`] of the token that's being vested",
      "allOf": [
        {
          "$ref": "#/definitions/AssetInfo"
        }
      ]
=======
    "token_info_manager": {
      "description": "Token info manager address",
      "type": "string"
    },
    "vesting_managers": {
      "description": "Initial list of whitelisted vesting managers",
      "type": "array",
      "items": {
        "type": "string"
      }
>>>>>>> 7c4caee5
    }
  },
  "additionalProperties": false
}<|MERGE_RESOLUTION|>--- conflicted
+++ resolved
@@ -5,27 +5,14 @@
   "type": "object",
   "required": [
     "owner",
-<<<<<<< HEAD
-    "vesting_token"
-=======
     "token_info_manager",
     "vesting_managers"
->>>>>>> 7c4caee5
   ],
   "properties": {
     "owner": {
       "description": "Address allowed to change contract parameters",
       "type": "string"
     },
-<<<<<<< HEAD
-    "vesting_token": {
-      "description": "[`AssetInfo`] of the token that's being vested",
-      "allOf": [
-        {
-          "$ref": "#/definitions/AssetInfo"
-        }
-      ]
-=======
     "token_info_manager": {
       "description": "Token info manager address",
       "type": "string"
@@ -36,7 +23,6 @@
       "items": {
         "type": "string"
       }
->>>>>>> 7c4caee5
     }
   },
   "additionalProperties": false
