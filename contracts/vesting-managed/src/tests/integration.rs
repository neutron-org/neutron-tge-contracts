--- conflicted
+++ resolved
@@ -1193,12 +1193,7 @@
 
     let init_msg = InstantiateMsg {
         owner: OWNER1.to_string(),
-<<<<<<< HEAD
-        vesting_token: token_asset_info(astro_token_instance.clone()),
-=======
         token_info_manager: TOKEN_MANAGER.to_string(),
-        vesting_managers: Vec::new(),
->>>>>>> 7c4caee5
     };
 
     let vesting_instance = app
@@ -1246,12 +1241,7 @@
 
     let init_msg = InstantiateMsg {
         owner: OWNER1.to_string(),
-<<<<<<< HEAD
-        vesting_token: native_asset_info(IBC_ASTRO.to_string()),
-=======
         token_info_manager: TOKEN_MANAGER.to_string(),
-        vesting_managers: Vec::new(),
->>>>>>> 7c4caee5
     };
 
     let res = app
