--- conflicted
+++ resolved
@@ -128,18 +128,12 @@
     /// Timestamp returns the current timestamp
     #[returns(u64)]
     Timestamp {},
-<<<<<<< HEAD
     /// VestingState returns the current vesting state.
     #[returns(VestingState)]
     VestingState {},
-    /// VestingManagers of currents list of vesting managers
-    /// (the persons who able to add/remove vesting schedules)
-    #[returns(Vec<String>)]
-=======
     /// Returns list of vesting managers
     /// (the persons who are able to add/remove vesting schedules)
     #[returns(Vec<Addr>)]
->>>>>>> fd3a9ea6
     VestingManagers {},
 }
 
