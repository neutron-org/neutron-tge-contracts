use crate::asset::{AssetInfo, PairInfo};

use cosmwasm_schema::{cw_serde, QueryResponses};
use cosmwasm_std::{Addr, Binary};
use cw_storage_plus::Map;
use std::fmt::{Display, Formatter, Result};

const MAX_TOTAL_FEE_BPS: u16 = 10_000;
const MAX_MAKER_FEE_BPS: u16 = 10_000;

/// This structure holds the main contract parameters.
#[cw_serde]
pub struct Config {
    /// Address allowed to change contract parameters
    pub owner: Addr,
    /// CW20 token contract code identifier
    pub token_code_id: u64,
    /// Generator contract address
    pub generator_address: Option<Addr>,
    /// Contract address to send governance fees to (the Maker contract)
    pub fee_address: Option<Addr>,
    /// CW1 whitelist contract code id used to store 3rd party generator staking rewards
    pub whitelist_code_id: u64,
    /// The address of the contract that contains the coins with their precision
    pub coin_registry_address: Addr,
}

/// This enum describes available pair types.
/// ## Available pool types
/// ```
/// # use astroport::factory::PairType::{Custom, Stable, Xyk};
/// Xyk {};
/// Stable {};
/// Custom(String::from("Custom"));
/// ```
#[cw_serde]
pub enum PairType {
    /// XYK pair type
    Xyk {},
    /// Stable pair type
    Stable {},
    /// Concentrated liquidity pair type
    Concentrated {},
    /// Custom pair type
    Custom(String),
}

/// Returns a raw encoded string representing the name of each pool type
impl Display for PairType {
    fn fmt(&self, fmt: &mut Formatter) -> Result {
        match self {
            PairType::Xyk {} => fmt.write_str("xyk"),
            PairType::Stable {} => fmt.write_str("stable"),
            PairType::Concentrated {} => fmt.write_str("concentrated"),
            PairType::Custom(pair_type) => fmt.write_str(format!("custom-{}", pair_type).as_str()),
        }
    }
}

/// This structure stores a pair type's configuration.
#[cw_serde]
pub struct PairConfig {
    /// ID of contract which is allowed to create pairs of this type
    pub code_id: u64,
    /// The pair type (provided in a [`PairType`])
    pub pair_type: PairType,
    /// The total fees (in bps) charged by a pair of this type
    pub total_fee_bps: u16,
    /// The amount of fees (in bps) collected by the Maker contract from this pair type
    pub maker_fee_bps: u16,
    /// Whether a pair type is disabled or not. If it is disabled, new pairs cannot be
    /// created, but existing ones can still read the pair configuration
    pub is_disabled: bool,
    /// Setting this to true means that pairs of this type will not be able
    /// to get an ASTRO generator
    pub is_generator_disabled: bool,
}

impl PairConfig {
    /// This method is used to check fee bps.
    pub fn valid_fee_bps(&self) -> bool {
        self.total_fee_bps <= MAX_TOTAL_FEE_BPS && self.maker_fee_bps <= MAX_MAKER_FEE_BPS
    }
}

/// This structure stores the basic settings for creating a new factory contract.
#[cw_serde]
pub struct InstantiateMsg {
    /// IDs of contracts that are allowed to instantiate pairs
    pub pair_configs: Vec<PairConfig>,
    /// CW20 token contract code identifier
    pub token_code_id: u64,
    /// Contract address to send governance fees to (the Maker)
    pub fee_address: Option<String>,
    /// Address of contract that is used to auto_stake LP tokens once someone provides liquidity in a pool
    pub generator_address: Option<String>,
    /// Address of owner that is allowed to change factory contract parameters
    pub owner: String,
    /// CW1 whitelist contract code id used to store 3rd party rewards for staking Astroport LP tokens
    pub whitelist_code_id: u64,
<<<<<<< HEAD
    /// The address of the contract that contains the coins with their precision
    pub coin_registry_address: Addr,
=======
    pub coin_registry_address: String,
>>>>>>> a0c21806
}

/// This structure describes the execute messages of the contract.
#[cw_serde]
pub enum ExecuteMsg {
    /// UpdateConfig updates relevant code IDs
    UpdateConfig {
        /// CW20 token contract code identifier
        token_code_id: Option<u64>,
        /// Contract address to send governance fees to (the Maker)
        fee_address: Option<String>,
        /// Contract address where Lp tokens can be auto_staked after someone provides liquidity in an incentivized Astroport pool
        generator_address: Option<String>,
        /// CW1 whitelist contract code id used to store 3rd party rewards for staking Astroport LP tokens
        whitelist_code_id: Option<u64>,
        /// The address of the contract that contains the coins with their precision
        coin_registry_address: Option<Addr>,
    },
    /// UpdatePairConfig updates the config for a pair type.
    UpdatePairConfig {
        /// New [`PairConfig`] settings for a pair type
        config: PairConfig,
    },
    /// CreatePair instantiates a new pair contract.
    CreatePair {
        /// The pair type (exposed in [`PairType`])
        pair_type: PairType,
        /// The assets to create the pool for
        asset_infos: Vec<AssetInfo>,
        /// Optional binary serialised parameters for custom pool types
        init_params: Option<Binary>,
    },
    /// Deregister removes a previously created pair.
    Deregister {
        /// The assets for which we deregister a pool
        asset_infos: Vec<AssetInfo>,
    },
    /// ProposeNewOwner creates a proposal to change contract ownership.
    /// The validity period for the proposal is set in the `expires_in` variable.
    ProposeNewOwner {
        /// Newly proposed contract owner
        owner: String,
        /// The date after which this proposal expires
        expires_in: u64,
    },
    /// DropOwnershipProposal removes the existing offer to change contract ownership.
    DropOwnershipProposal {},
    /// Used to claim contract ownership.
    ClaimOwnership {},
    /// MarkAsMigrated marks pairs as migrated
    MarkAsMigrated { pairs: Vec<String> },
}

/// This structure describes the available query messages for the factory contract.
#[cw_serde]
#[derive(QueryResponses)]
pub enum QueryMsg {
    /// Config returns contract settings specified in the custom [`ConfigResponse`] structure.
    #[returns(ConfigResponse)]
    Config {},
    /// Pair returns information about a specific pair according to the specified assets.
    #[returns(PairInfo)]
    Pair {
        /// The assets for which we return a pair
        asset_infos: Vec<AssetInfo>,
    },
    /// Pairs returns an array of pairs and their information according to the specified parameters in `start_after` and `limit` variables.
    #[returns(PairsResponse)]
    Pairs {
        /// The pair item to start reading from. It is an [`Option`] type that accepts [`AssetInfo`] elements.
        start_after: Option<Vec<AssetInfo>>,
        /// The number of pairs to read and return. It is an [`Option`] type.
        limit: Option<u32>,
    },
    /// FeeInfo returns fee parameters for a specific pair. The response is returned using a [`FeeInfoResponse`] structure
    #[returns(FeeInfoResponse)]
    FeeInfo {
        /// The pair type for which we return fee information. Pair type is a [`PairType`] struct
        pair_type: PairType,
    },
    /// Returns a vector that contains blacklisted pair types
    #[returns(Vec<PairType>)]
    BlacklistedPairTypes {},
    /// Returns a vector that contains pair addresses that are not migrated
    #[returns(Vec<Addr>)]
    PairsToMigrate {},
}

/// A custom struct for each query response that returns general contract settings/configs.
#[cw_serde]
pub struct ConfigResponse {
    /// Address of owner that is allowed to change contract parameters
    pub owner: Addr,
    /// IDs of contracts which are allowed to create pairs
    pub pair_configs: Vec<PairConfig>,
    /// CW20 token contract code identifier
    pub token_code_id: u64,
    /// Address of contract to send governance fees to (the Maker)
    pub fee_address: Option<Addr>,
    /// Address of contract used to auto_stake LP tokens for Astroport pairs that are incentivized
    pub generator_address: Option<Addr>,
    /// CW1 whitelist contract code id used to store 3rd party rewards for staking Astroport LP tokens
    pub whitelist_code_id: u64,
    /// The address of the contract that contains the coins with their precision
    pub coin_registry_address: Addr,
}

/// This structure stores the parameters used in a migration message.
#[cw_serde]
pub struct MigrateMsg {
    pub params: Binary,
}

/// A custom struct for each query response that returns an array of objects of type [`PairInfo`].
#[cw_serde]
pub struct PairsResponse {
    /// Arrays of structs containing information about multiple pairs
    pub pairs: Vec<PairInfo>,
}

/// A custom struct for each query response that returns an object of type [`FeeInfoResponse`].
#[cw_serde]
pub struct FeeInfoResponse {
    /// Contract address to send governance fees to
    pub fee_address: Option<Addr>,
    /// Total amount of fees (in bps) charged on a swap
    pub total_fee_bps: u16,
    /// Amount of fees (in bps) sent to the Maker contract
    pub maker_fee_bps: u16,
}

/// This is an enum used for setting and removing a contract address.
#[cw_serde]
pub enum UpdateAddr {
    /// Sets a new contract address.
    Set(String),
    /// Removes a contract address.
    Remove {},
}

/// Map which contains a list of all pairs which are able to convert X <> Y assets.
/// Example: given 3 pools (X, Y), (X,Y,Z) and (X,Y,Z,W), the map will contain the following entries
/// (pair addresses):  
/// `ROUTE[X][Y] = [(X,Y), (X,Y,Z), (X,Y,Z,W)]`  
/// `ROUTE[X][Z] = [(X,Y,Z), (X,Y,Z,W)]`  
/// `ROUTE[X][W] = [(X,Y,Z,W)]`  
/// ...  
///
/// Notice that `ROUTE[X][Y] = ROUTE[Y][X]`
pub const ROUTE: Map<(String, String), Vec<Addr>> = Map::new("routes");<|MERGE_RESOLUTION|>--- conflicted
+++ resolved
@@ -7,23 +7,6 @@
 
 const MAX_TOTAL_FEE_BPS: u16 = 10_000;
 const MAX_MAKER_FEE_BPS: u16 = 10_000;
-
-/// This structure holds the main contract parameters.
-#[cw_serde]
-pub struct Config {
-    /// Address allowed to change contract parameters
-    pub owner: Addr,
-    /// CW20 token contract code identifier
-    pub token_code_id: u64,
-    /// Generator contract address
-    pub generator_address: Option<Addr>,
-    /// Contract address to send governance fees to (the Maker contract)
-    pub fee_address: Option<Addr>,
-    /// CW1 whitelist contract code id used to store 3rd party generator staking rewards
-    pub whitelist_code_id: u64,
-    /// The address of the contract that contains the coins with their precision
-    pub coin_registry_address: Addr,
-}
 
 /// This enum describes available pair types.
 /// ## Available pool types
@@ -98,12 +81,7 @@
     pub owner: String,
     /// CW1 whitelist contract code id used to store 3rd party rewards for staking Astroport LP tokens
     pub whitelist_code_id: u64,
-<<<<<<< HEAD
-    /// The address of the contract that contains the coins with their precision
-    pub coin_registry_address: Addr,
-=======
     pub coin_registry_address: String,
->>>>>>> a0c21806
 }
 
 /// This structure describes the execute messages of the contract.
@@ -119,8 +97,6 @@
         generator_address: Option<String>,
         /// CW1 whitelist contract code id used to store 3rd party rewards for staking Astroport LP tokens
         whitelist_code_id: Option<u64>,
-        /// The address of the contract that contains the coins with their precision
-        coin_registry_address: Option<Addr>,
     },
     /// UpdatePairConfig updates the config for a pair type.
     UpdatePairConfig {
