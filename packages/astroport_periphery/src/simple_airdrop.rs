--- conflicted
+++ resolved
@@ -3,11 +3,7 @@
 use schemars::JsonSchema;
 use serde::{Deserialize, Serialize};
 
-<<<<<<< HEAD
 #[derive(Serialize, Deserialize, Clone, Debug, PartialEq, Eq, JsonSchema)]
-=======
-#[derive(Serialize, Deserialize, Clone, Debug, Eq, PartialEq, JsonSchema)]
->>>>>>> ccb2bc07
 pub struct InstantiateMsg {
     pub owner: Option<String>,
     pub astro_token_address: String,
@@ -39,21 +35,13 @@
     },
 }
 
-<<<<<<< HEAD
 #[derive(Serialize, Deserialize, Clone, Debug, PartialEq, Eq, JsonSchema)]
-=======
-#[derive(Serialize, Deserialize, Clone, Debug, Eq, PartialEq, JsonSchema)]
->>>>>>> ccb2bc07
 #[serde(rename_all = "snake_case")]
 pub enum Cw20HookMsg {
     IncreaseAstroIncentives {},
 }
 
-<<<<<<< HEAD
 #[derive(Serialize, Deserialize, Clone, Debug, PartialEq, Eq, JsonSchema)]
-=======
-#[derive(Serialize, Deserialize, Clone, Debug, Eq, PartialEq, JsonSchema)]
->>>>>>> ccb2bc07
 #[serde(rename_all = "snake_case")]
 pub enum QueryMsg {
     Config {},
@@ -62,11 +50,7 @@
     HasUserClaimed { address: String },
 }
 
-<<<<<<< HEAD
 #[derive(Serialize, Deserialize, Clone, Debug, PartialEq, Eq, JsonSchema)]
-=======
-#[derive(Serialize, Deserialize, Clone, Debug, Eq, PartialEq, JsonSchema)]
->>>>>>> ccb2bc07
 #[serde(rename_all = "snake_case")]
 pub struct Config {
     /// Account who can update config
@@ -81,11 +65,7 @@
     pub to_timestamp: u64,
 }
 
-<<<<<<< HEAD
 #[derive(Serialize, Deserialize, Clone, Debug, PartialEq, Eq, JsonSchema)]
-=======
-#[derive(Serialize, Deserialize, Clone, Debug, Eq, PartialEq, JsonSchema)]
->>>>>>> ccb2bc07
 #[serde(rename_all = "snake_case")]
 pub struct State {
     /// Total ASTRO issuance used as airdrop incentives
@@ -94,37 +74,21 @@
     pub unclaimed_tokens: Uint128,
 }
 
-<<<<<<< HEAD
 #[derive(Serialize, Deserialize, Clone, Debug, PartialEq, Eq, JsonSchema, Default)]
-=======
-#[derive(Serialize, Deserialize, Clone, Debug, Eq, PartialEq, JsonSchema, Default)]
->>>>>>> ccb2bc07
 pub struct UserInfo {
     /// Total ASTRO airdrop tokens claimable by the user
     pub airdrop_amount: Uint128,
 }
 
-<<<<<<< HEAD
 #[derive(Serialize, Deserialize, Clone, Debug, PartialEq, Eq, JsonSchema)]
-=======
-#[derive(Serialize, Deserialize, Clone, Debug, Eq, PartialEq, JsonSchema)]
->>>>>>> ccb2bc07
 pub struct UserInfoResponse {
     pub airdrop_amount: Uint128,
 }
 
-<<<<<<< HEAD
 #[derive(Serialize, Deserialize, Clone, Debug, PartialEq, Eq, JsonSchema)]
-=======
-#[derive(Serialize, Deserialize, Clone, Debug, Eq, PartialEq, JsonSchema)]
->>>>>>> ccb2bc07
 pub struct ClaimResponse {
     pub is_claimed: bool,
 }
 
-<<<<<<< HEAD
 #[derive(Serialize, Deserialize, Clone, Debug, PartialEq, Eq, JsonSchema)]
-=======
-#[derive(Serialize, Deserialize, Clone, Debug, Eq, PartialEq, JsonSchema)]
->>>>>>> ccb2bc07
 pub struct MigrateMsg {}