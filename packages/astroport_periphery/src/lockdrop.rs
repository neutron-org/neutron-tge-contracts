use std::fmt::Display;
use std::ops::Add;

use astroport::asset::{Asset, AssetInfo};
use astroport::restricted_vector::RestrictedVector;
use cosmwasm_std::{
    from_slice, to_binary, Addr, CosmosMsg, Decimal, Env, StdResult, Uint128, Uint256, WasmMsg,
};
use cw20::Cw20ReceiveMsg;
use cw_storage_plus::{Key, KeyDeserialize, Prefixer, PrimaryKey};
use schemars::JsonSchema;
use serde::{Deserialize, Serialize};

<<<<<<< HEAD
#[derive(Serialize, Deserialize, Clone, Debug, PartialEq, Eq, JsonSchema)]
=======
// TODO: implement display trait
#[derive(Serialize, Deserialize, Clone, Debug, PartialEq, JsonSchema)]
pub enum PoolType {
    USDC,
    ATOM,
}

impl PoolType {
    fn bytes(&self) -> &[u8] {
        match self {
            PoolType::USDC => "usdc".as_bytes(),
            PoolType::ATOM => "atom".as_bytes(),
        }
    }
}

impl KeyDeserialize for PoolType {
    type Output = PoolType;

    #[inline(always)]
    fn from_vec(value: Vec<u8>) -> StdResult<Self::Output> {
        from_slice(&value)
    }
}

impl<'a> PrimaryKey<'a> for PoolType {
    type Prefix = ();
    type SubPrefix = ();
    type Suffix = Self;
    type SuperSuffix = Self;

    fn key(&self) -> Vec<Key> {
        vec![Key::Ref(self.bytes())]
    }
}

impl<'a> Prefixer<'a> for PoolType {
    fn prefix(&self) -> Vec<Key> {
        vec![Key::Ref(self.bytes())]
    }
}

#[derive(Serialize, Deserialize, Clone, Debug, PartialEq, JsonSchema)]
>>>>>>> 7e405eaf
pub struct InstantiateMsg {
    /// Account which can update config
    pub owner: Option<String>,
    /// Address of ATOM/NTRN token
    pub atom_token: String,
    /// Address of USDC/NTRN token
    pub usdc_token: String,
    /// Credit cintract address
    pub credit_contract: String,
    /// Timestamp when Contract will start accepting LP Token deposits
    pub init_timestamp: u64,
    /// Number of seconds during which lockup deposits will be accepted
    pub deposit_window: u64,
    /// Withdrawal Window Length :: Post the deposit window
    pub withdrawal_window: u64,
    /// Min. no. of weeks allowed for lockup
    pub min_lock_duration: u64,
    /// Max. no. of weeks allowed for lockup
    pub max_lock_duration: u64,
    /// Lockdrop Reward multiplier
    pub monthly_multiplier: u64,
    /// Lockdrop Reward divider
    pub monthly_divider: u64,
    /// Max lockup positions a user can have
    pub max_positions_per_user: u32,
}

#[derive(Serialize, Deserialize, Clone, Debug, PartialEq, Eq, JsonSchema)]
pub struct UpdateConfigMsg {
    /// Bootstrap Auction contract address
    pub auction_contract_address: Option<String>,
    /// Generator (Staking for dual rewards) contract address
    pub generator_address: Option<String>,
}

#[derive(Serialize, Deserialize, Clone, Debug, PartialEq, JsonSchema)]
#[serde(rename_all = "snake_case")]
pub enum ExecuteMsg {
    IncreaseLockupFor {
        user_address: String,
        pool_type: PoolType,
        amount: Uint128,
        duration: u64,
    },
    // Receive hook used to accept LP Token deposits
    Receive(Cw20ReceiveMsg),
    IncreaseNTRNIncentives {},
    // ADMIN Function ::: To update configuration
    UpdateConfig {
        new_config: UpdateConfigMsg,
    },

    // ADMIN Function ::: To Migrate liquidity from terraswap to astroport
    // MigrateLiquidity {
    //     terraswap_lp_token: String,
    //     astroport_pool_addr: String,
    //     slippage_tolerance: Option<Decimal>,
    // },
    // ADMIN Function ::: To stake LP Tokens with the generator contract
    // StakeLpTokens {
    //     pool_type: PoolType,
    // },
    // Facilitates ASTRO reward withdrawal which have not been delegated to bootstrap auction along with optional Unlock (can be forceful)
    // If withdraw_lp_stake is true and force_unlock is false, it Unlocks the lockup position if its lockup duration has concluded
    // If both withdraw_lp_stake and force_unlock are true, it forcefully unlocks the positon. user needs to approve ASTRO Token to
    // be transferred by the lockdrop contract to itself for forceful unlock
    ClaimRewardsAndOptionallyUnlock {
        pool_type: PoolType,
        duration: u64,
        withdraw_lp_stake: bool,
    },
    /// Callbacks; only callable by the contract itself.
    Callback(CallbackMsg),
    /// ProposeNewOwner creates a proposal to change contract ownership.
    /// The validity period for the proposal is set in the `expires_in` variable.
    ProposeNewOwner {
        /// Newly proposed contract owner
        owner: String,
        /// The date after which this proposal expires
        expires_in: u64,
    },
    /// DropOwnershipProposal removes the existing offer to change contract ownership.
    DropOwnershipProposal {},
    /// Used to claim contract ownership.
    ClaimOwnership {},
}

#[derive(Serialize, Deserialize, Clone, Debug, PartialEq, Eq, JsonSchema)]
#[serde(rename_all = "snake_case")]
pub enum Cw20HookMsg {
    // Called by the bootstrap auction contract when liquidity is added to the
    // Pool to enable ASTRO withdrawals by users
    // EnableClaims {},
    // ADMIN Function ::: Add new Pool (Only Terraswap Pools)
    InitializePool {
        pool_type: PoolType,
        incentives_share: u64,
    },
}

#[derive(Serialize, Deserialize, Clone, Debug, PartialEq, JsonSchema)]
#[serde(rename_all = "snake_case")]
pub enum CallbackMsg {
    UpdatePoolOnDualRewardsClaim {
        pool_type: PoolType,
        prev_ntrn_balance: Uint128,
        prev_proxy_reward_balances: Vec<Asset>,
    },
    WithdrawUserLockupRewardsCallback {
        pool_type: PoolType,
        user_address: Addr,
        duration: u64,
        withdraw_lp_stake: bool,
    },
    // WithdrawLiquidityFromTerraswapCallback {
    //     terraswap_lp_token: Addr,
    //     astroport_pool: Addr,
    //     prev_assets: [terraswap::asset::Asset; 2],
    //     slippage_tolerance: Option<Decimal>,
    // },
}

// Modified from
// https://github.com/CosmWasm/cosmwasm-plus/blob/v0.2.3/packages/cw20/src/receiver.rs#L15
impl CallbackMsg {
    pub fn to_cosmos_msg(self, env: &Env) -> StdResult<CosmosMsg> {
        Ok(CosmosMsg::Wasm(WasmMsg::Execute {
            contract_addr: env.contract.address.to_string(),
            msg: to_binary(&ExecuteMsg::Callback(self))?,
            funds: vec![],
        }))
    }
}

#[derive(Serialize, Deserialize, Clone, Debug, PartialEq, Eq, JsonSchema)]
#[serde(rename_all = "snake_case")]
pub enum QueryMsg {
    Config {},
    State {},
    Pool {
        pool_type: PoolType,
    },
    UserInfo {
        address: String,
    },
    UserInfoWithLockupsList {
        address: String,
    },
    LockUpInfo {
        user_address: String,
        pool_type: PoolType,
        duration: u64,
    },
}

#[derive(Serialize, Deserialize, Clone, Debug, PartialEq, Eq, JsonSchema)]
pub struct MigrateMsg {}

#[derive(Serialize, Deserialize, Clone, Debug, Eq, PartialEq, JsonSchema)]
pub struct MigrationInfo {
    pub terraswap_migrated_amount: Uint128,
    pub astroport_lp_token: Addr,
}

#[derive(Serialize, Deserialize, Clone, Debug, PartialEq, Eq, JsonSchema)]
pub struct Config {
    /// Account which can update the config
    pub owner: Addr,
    /// Credit contract address
    pub credit_contract: Addr,
    /// Bootstrap Auction contract address
    pub auction_contract: Option<Addr>,
    /// Generator (Staking for dual rewards) contract address
    pub generator: Option<Addr>,
    /// Timestamp when Contract will start accepting LP Token deposits
    pub init_timestamp: u64,
    /// Number of seconds during which lockup positions be accepted
    pub lock_window: u64,
    /// Withdrawal Window Length :: Post the deposit window
    // pub withdrawal_window: u64,
    /// Min. no. of weeks allowed for lockup
    pub min_lock_duration: u64,
    /// Max. no. of weeks allowed for lockup
    pub max_lock_duration: u64,
    /// Lockdrop Reward multiplier
    pub montly_multiplier: u64,
    /// Lockdrop Reward divider
    pub monthly_divider: u64,
    /// Total NTRN lockdrop incentives to be distributed among the users
    pub lockdrop_incentives: Uint128,
    /// Max lockup positions a user can have
    pub max_positions_per_user: u32,
}

#[derive(Serialize, Deserialize, Clone, Debug, PartialEq, Eq, JsonSchema, Default)]
pub struct State {
    /// Total ASTRO incentives share
    pub total_incentives_share: u64,
}

#[derive(Serialize, Deserialize, Clone, Debug, PartialEq, JsonSchema)]
pub struct PoolInfo {
    pub pool: Addr,
    pub amount_in_lockups: Uint128,
    // pub migration_info: Option<MigrationInfo>,
    /// Share of total ASTRO incentives allocated to this pool
    pub incentives_share: u64,
    /// Weighted LP Token balance used to calculate ASTRO rewards a particular user can claim
    pub weighted_amount: Uint256,
    /// Ratio of Generator ASTRO rewards accured to astroport pool share
    pub generator_ntrn_per_share: Decimal,
    /// Ratio of Generator Proxy rewards accured to astroport pool share
    pub generator_proxy_per_share: RestrictedVector<AssetInfo, Decimal>,
    /// Boolean value indicating if the LP Tokens are staked with the Generator contract or not
    pub is_staked: bool,
}

#[derive(Serialize, Deserialize, Clone, Debug, PartialEq, Eq, JsonSchema, Default)]
pub struct UserInfo {
    /// Total ASTRO tokens user received as rewards for participation in the lockdrop
    pub total_ntrn_rewards: Uint128,
    /// ASTRO tokens transferred to user
    pub ntrn_transferred: bool,
    /// Number of lockup positions the user is having
    pub lockup_positions_index: u32,
}

#[derive(Serialize, Deserialize, Clone, Debug, PartialEq, Eq, JsonSchema)]
pub struct LockupInfoV1 {
    /// Terraswap LP units locked by the user
    pub lp_units_locked: Uint128,
    pub astroport_lp_transferred: Option<Uint128>,
    /// Boolean value indicating if the user's has withdrawn funds post the only 1 withdrawal limit cutoff
    pub withdrawal_flag: bool,
    /// ASTRO tokens received as rewards for participation in the lockdrop
    pub ntrn_rewards: Uint128,
    /// Generator ASTRO tokens loockup received as generator rewards
    pub generator_ntrn_debt: Uint128,
    /// Generator Proxy tokens lockup received as generator rewards
    pub generator_proxy_debt: Uint128,
    /// Timestamp beyond which this position can be unlocked
    pub unlock_timestamp: u64,
}

#[derive(Serialize, Deserialize, Clone, Debug, PartialEq, JsonSchema)]
pub struct LockupInfoV2 {
    /// Terraswap LP units locked by the user
    pub lp_units_locked: Uint128,
    pub astroport_lp_transferred: Option<Uint128>,
    /// Boolean value indicating if the user's has withdrawn funds post the only 1 withdrawal limit cutoff
    pub withdrawal_flag: bool,
    /// ASTRO tokens received as rewards for participation in the lockdrop
    pub ntrn_rewards: Uint128,
    /// Generator ASTRO tokens loockup received as generator rewards
    pub generator_ntrn_debt: Uint128,
    /// Generator Proxy tokens lockup received as generator rewards
    pub generator_proxy_debt: RestrictedVector<AssetInfo, Uint128>,
    /// Timestamp beyond which this position can be unlocked
    pub unlock_timestamp: u64,
}

#[derive(Serialize, Deserialize, Clone, Debug, PartialEq, Eq, JsonSchema)]
pub struct StateResponse {
    /// Total ASTRO incentives share
    pub total_incentives_share: u64,
    /// Vector containing LP addresses for all the supported LP Pools
    pub supported_pairs_list: Vec<PoolType>,
}

#[derive(Serialize, Deserialize, Clone, Debug, PartialEq, JsonSchema)]
pub struct UserInfoResponse {
    /// Total ASTRO tokens user received as rewards for participation in the lockdrop
    pub total_astro_rewards: Uint128,
    /// ASTRO tokens transferred to user
    pub astro_transferred: bool,
    /// Lockup positions
    pub lockup_infos: Vec<LockUpInfoResponse>,
    /// ASTRO tokens receivable as generator rewards that user can claim
    pub claimable_generator_astro_debt: Uint128,
    /// Number of lockup positions the user is having
    pub lockup_positions_index: u32,
}

#[derive(Serialize, Deserialize, Clone, Debug, PartialEq, Eq, JsonSchema)]
pub struct UserInfoWithListResponse {
    /// Total ASTRO tokens user received as rewards for participation in the lockdrop
    pub total_astro_rewards: Uint128,
    /// ASTRO tokens transferred to user
    pub astro_transferred: bool,
    /// Lockup positions
    pub lockup_infos: Vec<LockUpInfoSummary>,
    /// Number of lockup positions the user is having
    pub lockup_positions_index: u32,
}

#[derive(Serialize, Deserialize, Clone, Debug, PartialEq, Eq, JsonSchema)]
pub struct LockUpInfoSummary {
    pub pool_type: PoolType,
    pub duration: u64,
}

#[derive(Serialize, Deserialize, Clone, Debug, PartialEq, JsonSchema)]
pub struct LockUpInfoResponse {
    /// Terraswap LP token
    pub pool_type: PoolType,
    /// Terraswap LP units locked by the user
    pub lp_units_locked: Uint128,
    /// Boolean value indicating if the user's has withdrawn funds post the only 1 withdrawal limit cutoff
    pub withdrawal_flag: bool,
    /// ASTRO tokens received as rewards for participation in the lockdrop
    pub astro_rewards: Uint128,
    pub duration: u64,
    /// Generator ASTRO tokens lockup received as generator rewards
    pub generator_astro_debt: Uint128,
    /// ASTRO tokens receivable as generator rewards that user can claim
    pub claimable_generator_astro_debt: Uint128,
    /// Generator Proxy tokens lockup received as generator rewards
    pub generator_proxy_debt: RestrictedVector<AssetInfo, Uint128>,
    /// Proxy tokens receivable as generator rewards that user can claim
    pub claimable_generator_proxy_debt: RestrictedVector<AssetInfo, Uint128>,
    /// Timestamp beyond which this position can be unlocked
    pub unlock_timestamp: u64,
    /// User's Astroport LP units, calculated as lp_units_locked (terraswap) / total LP units locked (terraswap) * Astroport LP units minted post migration
    pub astroport_lp_units: Option<Uint128>,
    pub astroport_lp_token: Addr,
    pub astroport_lp_transferred: Option<Uint128>,
}

#[derive(Serialize, Deserialize, Clone, Debug, PartialEq, Eq, JsonSchema)]
pub struct PendingAssetRewardResponse {
    pub amount: Uint128,
}<|MERGE_RESOLUTION|>--- conflicted
+++ resolved
@@ -11,9 +11,6 @@
 use schemars::JsonSchema;
 use serde::{Deserialize, Serialize};
 
-<<<<<<< HEAD
-#[derive(Serialize, Deserialize, Clone, Debug, PartialEq, Eq, JsonSchema)]
-=======
 // TODO: implement display trait
 #[derive(Serialize, Deserialize, Clone, Debug, PartialEq, JsonSchema)]
 pub enum PoolType {
@@ -57,7 +54,6 @@
 }
 
 #[derive(Serialize, Deserialize, Clone, Debug, PartialEq, JsonSchema)]
->>>>>>> 7e405eaf
 pub struct InstantiateMsg {
     /// Account which can update config
     pub owner: Option<String>,
