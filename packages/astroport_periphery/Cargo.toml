[package]
name = "astroport-periphery"
version = "1.1.0"
authors = ["_astromartian"]
edition = "2021"

# See more keys and their definitions at https://doc.rust-lang.org/cargo/reference/manifest.html

[features]
# for quicker tests, cargo test --lib
# for more explicit tests, cargo test --features=backtraces
backtraces = ["cosmwasm-std/backtraces"]

[dependencies]
cw20 = { workspace = true }
# we have to keep it at 0.15.1 instead of latest version for the lockdrop contract
cw-storage-plus = "0.15.1"
<<<<<<< HEAD
cosmwasm-std = { version = "1.0" }
cosmwasm-schema = "1.2.1"
terraswap = "2.6"
astroport = { git = "https://github.com/astroport-fi/astroport-core.git", tag = "v3.6.0" }

schemars = "0.8"
serde = { version = "1.0.103", default-features = false, features = ["derive"] }

[dev-dependencies]
cosmwasm-schema = "1.0"
=======
cosmwasm-std = { workspace = true }
cosmwasm-schema = { workspace = true }
astroport = { git = "https://github.com/astroport-fi/astroport-core.git", tag = "v2.5.0" }
schemars = { workspace = true }
serde = { workspace = true }
>>>>>>> c73552b5
<|MERGE_RESOLUTION|>--- conflicted
+++ resolved
@@ -13,23 +13,17 @@
 
 [dependencies]
 cw20 = { workspace = true }
+cosmwasm-std = { workspace = true }
+cosmwasm-schema = { workspace = true }
+schemars = { workspace = true }
+serde = { workspace = true }
 # we have to keep it at 0.15.1 instead of latest version for the lockdrop contract
 cw-storage-plus = "0.15.1"
-<<<<<<< HEAD
-cosmwasm-std = { version = "1.0" }
-cosmwasm-schema = "1.2.1"
 terraswap = "2.6"
 astroport = { git = "https://github.com/astroport-fi/astroport-core.git", tag = "v3.6.0" }
 
-schemars = "0.8"
-serde = { version = "1.0.103", default-features = false, features = ["derive"] }
-
 [dev-dependencies]
-cosmwasm-schema = "1.0"
-=======
 cosmwasm-std = { workspace = true }
 cosmwasm-schema = { workspace = true }
-astroport = { git = "https://github.com/astroport-fi/astroport-core.git", tag = "v2.5.0" }
 schemars = { workspace = true }
-serde = { workspace = true }
->>>>>>> c73552b5
+serde = { workspace = true }